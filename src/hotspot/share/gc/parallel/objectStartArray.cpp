--- conflicted
+++ resolved
@@ -51,10 +51,6 @@
   if (!backing_store.is_reserved()) {
     vm_exit_during_initialization("Could not reserve space for ObjectStartArray");
   }
-<<<<<<< HEAD
-  MemTracker::record_virtual_memory_tag(backing_store.base(), backing_store.size(), mtGC);
-=======
->>>>>>> b741f3fe
 
   // We do not commit any memory initially
   _virtual_space.initialize(backing_store);
