/*
 * Copyright (c) 1997, 2024, Oracle and/or its affiliates. All rights reserved.
 * DO NOT ALTER OR REMOVE COPYRIGHT NOTICES OR THIS FILE HEADER.
 *
 * This code is free software; you can redistribute it and/or modify it
 * under the terms of the GNU General Public License version 2 only, as
 * published by the Free Software Foundation.
 *
 * This code is distributed in the hope that it will be useful, but WITHOUT
 * ANY WARRANTY; without even the implied warranty of MERCHANTABILITY or
 * FITNESS FOR A PARTICULAR PURPOSE.  See the GNU General Public License
 * version 2 for more details (a copy is included in the LICENSE file that
 * accompanied this code).
 *
 * You should have received a copy of the GNU General Public License version
 * 2 along with this work; if not, write to the Free Software Foundation,
 * Inc., 51 Franklin St, Fifth Floor, Boston, MA 02110-1301 USA.
 *
 * Please contact Oracle, 500 Oracle Parkway, Redwood Shores, CA 94065 USA
 * or visit www.oracle.com if you need additional information or have any
 * questions.
 *
 */

#include "precompiled.hpp"
#include "classfile/classPrinter.hpp"
#include "classfile/systemDictionary.hpp"
#include "code/codeCache.hpp"
#include "code/nmethod.hpp"
#include "code/vtableStubs.hpp"
#include "compiler/compileBroker.hpp"
#include "compiler/disassembler.hpp"
#include "gc/shared/collectedHeap.hpp"
#include "interpreter/interpreter.hpp"
#include "jvm.h"
#include "memory/allocation.hpp"
#include "memory/resourceArea.hpp"
#include "memory/universe.hpp"
#include "nmt/mallocTracker.hpp"
#include "nmt/memTracker.hpp"
#include "nmt/vmtCommon.hpp"
#include "oops/klass.inline.hpp"
#include "oops/oop.inline.hpp"
#include "runtime/atomic.hpp"
#include "runtime/flags/flagSetting.hpp"
#include "runtime/frame.inline.hpp"
#include "runtime/handles.inline.hpp"
#include "runtime/java.hpp"
#include "runtime/javaThread.hpp"
#include "runtime/os.inline.hpp"
#include "runtime/safefetch.hpp"
#include "runtime/sharedRuntime.hpp"
#include "runtime/stubCodeGenerator.hpp"
#include "runtime/stubRoutines.hpp"
#include "runtime/threads.hpp"
#include "runtime/vframe.hpp"
#include "runtime/vm_version.hpp"
#include "services/heapDumper.hpp"
#include "utilities/defaultStream.hpp"
#include "utilities/events.hpp"
#include "utilities/formatBuffer.hpp"
#include "utilities/globalDefinitions.hpp"
#include "utilities/macros.hpp"
#include "utilities/unsigned5.hpp"
#include "utilities/vmError.hpp"

#include <stdio.h>
#include <stdarg.h>

// These functions needs to be exported on Windows only
#define DEBUGEXPORT WINDOWS_ONLY(JNIEXPORT)

// Support for showing register content on asserts/guarantees.
#ifdef CAN_SHOW_REGISTERS_ON_ASSERT
static char g_dummy;
char* g_assert_poison = &g_dummy;
static intx g_asserting_thread = 0;
static void* g_assertion_context = nullptr;
#endif // CAN_SHOW_REGISTERS_ON_ASSERT

int DebuggingContext::_enabled = 0; // Initially disabled.

DebuggingContext::DebuggingContext() {
  _enabled += 1;                // Increase nesting count.
}

DebuggingContext::~DebuggingContext() {
  if (is_enabled()) {
    _enabled -= 1;              // Decrease nesting count.
  } else {
    fatal("Debugging nesting confusion");
  }
}

#ifndef ASSERT
#  ifdef _DEBUG
   // NOTE: don't turn the lines below into a comment -- if you're getting
   // a compile error here, change the settings to define ASSERT
   ASSERT should be defined when _DEBUG is defined.  It is not intended to be used for debugging
   functions that do not slow down the system too much and thus can be left in optimized code.
   On the other hand, the code should not be included in a production version.
#  endif // _DEBUG
#endif // ASSERT


#ifdef _DEBUG
#  ifndef ASSERT
     configuration error: ASSERT must be defined in debug version
#  endif // ASSERT
#endif // _DEBUG


#ifdef PRODUCT
#  if -defined _DEBUG || -defined ASSERT
     configuration error: ASSERT et al. must not be defined in PRODUCT version
#  endif
#endif // PRODUCT

#ifdef ASSERT
// This is to test that error reporting works if we assert during dynamic
// initialization of the hotspot. See JDK-8214975.
struct Crasher {
  Crasher() {
    // Using getenv - no other mechanism would work yet.
    const char* s = ::getenv("HOTSPOT_FATAL_ERROR_DURING_DYNAMIC_INITIALIZATION");
    if (s != nullptr && ::strcmp(s, "1") == 0) {
      fatal("HOTSPOT_FATAL_ERROR_DURING_DYNAMIC_INITIALIZATION");
    }
  }
};
static Crasher g_crasher;
#endif // ASSERT

ATTRIBUTE_PRINTF(1, 2)
void warning(const char* format, ...) {
  if (PrintWarnings) {
    FILE* const err = defaultStream::error_stream();
    jio_fprintf(err, "%s warning: ", VM_Version::vm_name());
    va_list ap;
    va_start(ap, format);
    vfprintf(err, format, ap);
    va_end(ap);
    fputc('\n', err);
  }
}

void report_vm_error(const char* file, int line, const char* error_msg)
{
  report_vm_error(file, line, error_msg, "%s", "");
}


static void print_error_for_unit_test(const char* message, const char* detail_fmt, va_list detail_args) {
  if (ExecutingUnitTests) {
    char detail_msg[256];
    if (detail_fmt != nullptr) {
      // Special handling for the sake of gtest death tests which expect the assert
      // message to be printed in one short line to stderr (see TEST_VM_ASSERT_MSG) and
      // cannot be tweaked to accept our normal assert message.
      va_list detail_args_copy;
      va_copy(detail_args_copy, detail_args);
      jio_vsnprintf(detail_msg, sizeof(detail_msg), detail_fmt, detail_args_copy);

      // the VM assert tests look for "assert failed: "
      if (message == nullptr) {
        fprintf(stderr, "assert failed: %s", detail_msg);
      } else {
        if (strlen(detail_msg) > 0) {
          fprintf(stderr, "assert failed: %s: %s", message, detail_msg);
        } else {
          fprintf(stderr, "assert failed: Error: %s", message);
        }
      }
      ::fflush(stderr);
      va_end(detail_args_copy);
    }
  }
}

void report_vm_error(const char* file, int line, const char* error_msg, const char* detail_fmt, ...)
{
  va_list detail_args;
  va_start(detail_args, detail_fmt);
  void* context = nullptr;
#ifdef CAN_SHOW_REGISTERS_ON_ASSERT
  if (g_assertion_context != nullptr && os::current_thread_id() == g_asserting_thread) {
    context = g_assertion_context;
  }
#endif // CAN_SHOW_REGISTERS_ON_ASSERT

  print_error_for_unit_test(error_msg, detail_fmt, detail_args);

  VMError::report_and_die(Thread::current_or_null(), context, file, line, error_msg, detail_fmt, detail_args);
  va_end(detail_args);
}

void report_vm_status_error(const char* file, int line, const char* error_msg,
                            int status, const char* detail) {
  report_vm_error(file, line, error_msg, "error %s(%d), %s", os::errno_name(status), status, detail);
}

void report_fatal(VMErrorType error_type, const char* file, int line, const char* detail_fmt, ...) {
  va_list detail_args;
  va_start(detail_args, detail_fmt);
  void* context = nullptr;
#ifdef CAN_SHOW_REGISTERS_ON_ASSERT
  if (g_assertion_context != nullptr && os::current_thread_id() == g_asserting_thread) {
    context = g_assertion_context;
  }
#endif // CAN_SHOW_REGISTERS_ON_ASSERT

  print_error_for_unit_test("fatal error", detail_fmt, detail_args);

  VMError::report_and_die(error_type, "fatal error", detail_fmt, detail_args,
                          Thread::current_or_null(), nullptr, nullptr, context,
                          file, line, 0);
  va_end(detail_args);
}

void report_vm_out_of_memory(const char* file, int line, size_t size,
                             VMErrorType vm_err_type, const char* detail_fmt, ...) {
  va_list detail_args;
  va_start(detail_args, detail_fmt);

  print_error_for_unit_test(nullptr, detail_fmt, detail_args);

  VMError::report_and_die(Thread::current_or_null(), file, line, size, vm_err_type, detail_fmt, detail_args);
  va_end(detail_args);

  // The UseOSErrorReporting option in report_and_die() may allow a return
  // to here. If so then we'll have to figure out how to handle it.
  guarantee(false, "report_and_die() should not return here");
}

void report_should_not_call(const char* file, int line) {
  report_vm_error(file, line, "ShouldNotCall()");
}

void report_should_not_reach_here(const char* file, int line) {
  report_vm_error(file, line, "ShouldNotReachHere()");
}

void report_unimplemented(const char* file, int line) {
  report_vm_error(file, line, "Unimplemented()");
}

void report_untested(const char* file, int line, const char* message) {
#ifndef PRODUCT
  warning("Untested: %s in %s: %d\n", message, file, line);
#endif // !PRODUCT
}

void report_java_out_of_memory(const char* message) {
  static int out_of_memory_reported = 0;

  // A number of threads may attempt to report OutOfMemoryError at around the
  // same time. To avoid dumping the heap or executing the data collection
  // commands multiple times we just do it once when the first threads reports
  // the error.
  if (Atomic::cmpxchg(&out_of_memory_reported, 0, 1) == 0) {
    // create heap dump before OnOutOfMemoryError commands are executed
    if (HeapDumpOnOutOfMemoryError) {
      tty->print_cr("java.lang.OutOfMemoryError: %s", message);
      HeapDumper::dump_heap_from_oome();
    }

    if (OnOutOfMemoryError && OnOutOfMemoryError[0]) {
      VMError::report_java_out_of_memory(message);
    }

    if (CrashOnOutOfMemoryError) {
      tty->print_cr("Aborting due to java.lang.OutOfMemoryError: %s", message);
      report_fatal(OOM_JAVA_HEAP_FATAL, __FILE__, __LINE__, "OutOfMemory encountered: %s", message);
    }

    if (ExitOnOutOfMemoryError) {
      tty->print_cr("Terminating due to java.lang.OutOfMemoryError: %s", message);
      os::_exit(3); // quick exit with no cleanup hooks run
    }
  }
}

// ------ helper functions for debugging go here ------------

// All debug entries should be wrapped with a stack allocated
// Command object. It makes sure a resource mark is set and
// flushes the logfile to prevent file sharing problems.

class Command : public StackObj {
 private:
  ResourceMark _rm;
  DebuggingContext _debugging;
 public:
  static int level;
  Command(const char* str) {
    if (level++ > 0)  return;
    tty->cr();
    tty->print_cr("\"Executing %s\"", str);
  }

  ~Command() {
    tty->flush();
    level--;
  }
};

int Command::level = 0;

extern "C" DEBUGEXPORT void blob(CodeBlob* cb) {
  Command c("blob");
  cb->print();
}


extern "C" DEBUGEXPORT void dump_vtable(address p) {
  Command c("dump_vtable");
  Klass* k = (Klass*)p;
  k->vtable().print();
}


extern "C" DEBUGEXPORT void nm(intptr_t p) {
  // Actually we look through all CodeBlobs (the nm name has been kept for backwards compatibility)
  Command c("nm");
  CodeBlob* cb = CodeCache::find_blob((address)p);
  if (cb == nullptr) {
    tty->print_cr("null");
  } else {
    cb->print();
  }
}


extern "C" DEBUGEXPORT void disnm(intptr_t p) {
  Command c("disnm");
  CodeBlob* cb = CodeCache::find_blob((address) p);
  if (cb != nullptr) {
    nmethod* nm = cb->as_nmethod_or_null();
    if (nm != nullptr) {
      nm->print();
    } else {
      cb->print();
    }
    Disassembler::decode(cb);
  }
}


extern "C" DEBUGEXPORT void printnm(intptr_t p) {
  char buffer[256];
  os::snprintf_checked(buffer, sizeof(buffer), "printnm: " INTPTR_FORMAT, p);
  Command c(buffer);
  CodeBlob* cb = CodeCache::find_blob((address) p);
  if (cb != nullptr && cb->is_nmethod()) {
    nmethod* nm = (nmethod*)cb;
    nm->print_nmethod(true);
  } else {
    tty->print_cr("Invalid address");
  }
}


extern "C" DEBUGEXPORT void universe() {
  Command c("universe");
  Universe::print_on(tty);
}


extern "C" DEBUGEXPORT void verify() {
  // try to run a verify on the entire system
  // note: this may not be safe if we're not at a safepoint; for debugging,
  // this manipulates the safepoint settings to avoid assertion failures
  Command c("universe verify");
  bool safe = SafepointSynchronize::is_at_safepoint();
  if (!safe) {
    tty->print_cr("warning: not at safepoint -- verify may fail");
    SafepointSynchronize::set_is_at_safepoint();
  }
  // Ensure Eden top is correct before verification
  Universe::heap()->prepare_for_verify();
  Universe::verify();
  if (!safe) SafepointSynchronize::set_is_not_at_safepoint();
}


extern "C" DEBUGEXPORT void pp(void* p) {
  Command c("pp");
  FlagSetting fl(DisplayVMOutput, true);
  if (p == nullptr) {
    tty->print_cr("null");
    return;
  }
  if (Universe::heap()->is_in(p)) {
    oop obj = cast_to_oop(p);
    obj->print();
  } else {
    // Ask NMT about this pointer.
    // GDB note: We will be using SafeFetch to access the supposed malloc header. If the address is
    // not readable, this will generate a signal. That signal will trip up the debugger: gdb will
    // catch the signal and disable the pp() command for further use.
    // In order to avoid that, switch off SIGSEGV handling with "handle SIGSEGV nostop" before
    // invoking pp()
    if (MemTracker::print_containing_region(p, tty)) {
      return;
    }
    tty->print_cr(PTR_FORMAT, p2i(p));
  }
}


extern "C" DEBUGEXPORT void findpc(intptr_t x);

extern "C" DEBUGEXPORT void ps() { // print stack
  if (Thread::current_or_null() == nullptr) return;
  Command c("ps");

  // Prints the stack of the current Java thread
  JavaThread* p = JavaThread::active();
  tty->print(" for thread: ");
  p->print();
  tty->cr();

  if (p->has_last_Java_frame()) {
    // If the last_Java_fp is set we are in C land and
    // can call the standard stack_trace function.
    p->print_stack();
#ifndef PRODUCT
    if (Verbose) p->trace_stack();
  } else {
    frame f = os::current_frame();
    RegisterMap reg_map(p,
                        RegisterMap::UpdateMap::include,
                        RegisterMap::ProcessFrames::include,
                        RegisterMap::WalkContinuation::skip);
    f = f.sender(&reg_map);
    tty->print("(guessing starting frame id=" PTR_FORMAT " based on current fp)\n", p2i(f.id()));
    p->trace_stack_from(vframe::new_vframe(&f, &reg_map, p));
#endif
  }
}

extern "C" DEBUGEXPORT void pfl() {
  // print frame layout
  Command c("pfl");
  JavaThread* p = JavaThread::active();
  tty->print(" for thread: ");
  p->print();
  tty->cr();
  if (p->has_last_Java_frame()) {
    p->print_frame_layout();
  }
}

extern "C" DEBUGEXPORT void psf() { // print stack frames
  {
    Command c("psf");
    JavaThread* p = JavaThread::active();
    tty->print(" for thread: ");
    p->print();
    tty->cr();
    if (p->has_last_Java_frame()) {
      p->trace_frames();
    }
  }
}


extern "C" DEBUGEXPORT void threads() {
  Command c("threads");
  Threads::print(false, true);
}


extern "C" DEBUGEXPORT void psd() {
  Command c("psd");
  SystemDictionary::print();
}


extern "C" DEBUGEXPORT void pss() { // print all stacks
  if (Thread::current_or_null() == nullptr) return;
  Command c("pss");
  Threads::print(true, PRODUCT_ONLY(false) NOT_PRODUCT(true));
}

// #ifndef PRODUCT

extern "C" DEBUGEXPORT void debug() {               // to set things up for compiler debugging
  Command c("debug");
  NOT_PRODUCT(WizardMode = true;)
  PrintCompilation = true;
  PrintInlining = PrintAssembly = true;
  tty->flush();
}


extern "C" DEBUGEXPORT void ndebug() {              // undo debug()
  Command c("ndebug");
  PrintCompilation = false;
  PrintInlining = PrintAssembly = false;
  tty->flush();
}


extern "C" DEBUGEXPORT void flush()  {
  Command c("flush");
  tty->flush();
}

extern "C" DEBUGEXPORT void events() {
  Command c("events");
  Events::print();
}

extern "C" DEBUGEXPORT Method* findm(intptr_t pc) {
  Command c("findm");
  nmethod* nm = CodeCache::find_nmethod((address)pc);
  return (nm == nullptr) ? (Method*)nullptr : nm->method();
}


extern "C" DEBUGEXPORT nmethod* findnm(intptr_t addr) {
  Command c("findnm");
  return  CodeCache::find_nmethod((address)addr);
}

extern "C" DEBUGEXPORT void find(intptr_t x) {
  Command c("find");
  os::print_location(tty, x, false);
}


extern "C" DEBUGEXPORT void findpc(intptr_t x) {
  Command c("findpc");
  os::print_location(tty, x, true);
}

// For findmethod() and findclass():
//   See comments in classPrinter.hpp about the meanings of class_name_pattern, method_pattern and flags.
// Examples (in gdb):
//   call findclass("java/lang/Object", 0x3)             -> find j.l.Object and disasm all of its methods
//   call findmethod("*ang/Object*", "wait", 0xff)       -> detailed disasm of all "wait" methods in j.l.Object
//   call findmethod("*ang/Object*", "wait:(*J*)V", 0x1) -> list all "wait" methods in j.l.Object that have a long parameter
extern "C" DEBUGEXPORT void findclass(const char* class_name_pattern, int flags) {
  Command c("findclass");
  ClassPrinter::print_flags_help(tty);
  ClassPrinter::print_classes(class_name_pattern, flags, tty);
}

extern "C" DEBUGEXPORT void findmethod(const char* class_name_pattern,
                                     const char* method_pattern, int flags) {
  Command c("findmethod");
  ClassPrinter::print_flags_help(tty);
  ClassPrinter::print_methods(class_name_pattern, method_pattern, flags, tty);
}

// Need method pointer to find bcp
extern "C" DEBUGEXPORT void findbcp(intptr_t method, intptr_t bcp) {
  Command c("findbcp");
  Method* mh = (Method*)method;
  if (!mh->is_native()) {
    tty->print_cr("bci_from(%p) = %d; print_codes():",
                        mh, mh->bci_from(address(bcp)));
    mh->print_codes_on(tty);
  }
}

// check and decode a single u5 value
extern "C" DEBUGEXPORT u4 u5decode(intptr_t addr) {
  Command c("u5decode");
  u1* arr = (u1*)addr;
  size_t off = 0, lim = 5;
  if (!UNSIGNED5::check_length(arr, off, lim)) {
    return 0;
  }
  return UNSIGNED5::read_uint(arr, off, lim);
}

// Sets up a Reader from addr/limit and prints count items.
// A limit of zero means no set limit; stop at the first null
// or after count items are printed.
// A count of zero or less is converted to -1, which means
// there is no limit on the count of items printed; the
// printing stops when an null is printed or at limit.
// See documentation for UNSIGNED5::Reader::print(count).
extern "C" DEBUGEXPORT intptr_t u5p(intptr_t addr,
                                  intptr_t limit,
                                  int count) {
  Command c("u5p");
  u1* arr = (u1*)addr;
  if (limit && limit < addr)  limit = addr;
  size_t lim = !limit ? 0 : (limit - addr);
  size_t endpos = UNSIGNED5::print_count(count > 0 ? count : -1,
                                         arr, (size_t)0, lim);
  return addr + endpos;
}


// int versions of all methods to avoid having to type type casts in the debugger

void pp(intptr_t p)          { pp((void*)p); }
void pp(oop p)               { pp((void*)p); }

void help() {
  Command c("help");
  tty->print_cr("basic");
  tty->print_cr("  pp(void* p)   - try to make sense of p");
  tty->print_cr("  ps()          - print current thread stack");
  tty->print_cr("  pss()         - print all thread stacks");
  tty->print_cr("  pm(int pc)    - print Method* given compiled PC");
  tty->print_cr("  findm(intptr_t pc) - finds Method*");
  tty->print_cr("  find(intptr_t x)   - finds & prints nmethod/stub/bytecode/oop based on pointer into it");
  tty->print_cr("  pns(void* sp, void* fp, void* pc)  - print native (i.e. mixed) stack trace. E.g.");
  tty->print_cr("                   pns($sp, $rbp, $pc) on Linux/amd64 or");
  tty->print_cr("                   pns($sp, $ebp, $pc) on Linux/x86 or");
  tty->print_cr("                   pns($sp, $fp, $pc)  on Linux/AArch64 or");
  tty->print_cr("                   pns($sp, 0, $pc)    on Linux/ppc64 or");
  tty->print_cr("                   pns($sp, $s8, $pc)  on Linux/mips or");
  tty->print_cr("                 - in gdb do 'set overload-resolution off' before calling pns()");
  tty->print_cr("                 - in dbx do 'frame 1' before calling pns()");
  tty->print_cr("class metadata.");
  tty->print_cr("  findclass(name_pattern, flags)");
  tty->print_cr("  findmethod(class_name_pattern, method_pattern, flags)");

  tty->print_cr("misc.");
  tty->print_cr("  flush()       - flushes the log file");
  tty->print_cr("  events()      - dump events from ring buffers");


  tty->print_cr("compiler debugging");
  tty->print_cr("  debug()       - to set things up for compiler debugging");
  tty->print_cr("  ndebug()      - undo debug");
}

#ifndef PRODUCT
extern "C" DEBUGEXPORT void pns(void* sp, void* fp, void* pc) { // print native stack
  Command c("pns");
  static char buf[O_BUFLEN];
  Thread* t = Thread::current_or_null();
  // Call generic frame constructor (certain arguments may be ignored)
  frame fr(sp, fp, pc);
  VMError::print_native_stack(tty, fr, t, false, -1, buf, sizeof(buf));
}

//
// This version of pns() will not work when called from the debugger, but is
// useful when called from within hotspot code. The advantages over pns()
// are not having to pass in any arguments, and it will work on Windows/x64.
//
// WARNING: Only intended for use when debugging. Do not leave calls to
// pns2() in committed source (product or debug).
//
extern "C" DEBUGEXPORT void pns2() { // print native stack
  Command c("pns2");
  static char buf[O_BUFLEN];
  address lastpc = nullptr;
  if (os::platform_print_native_stack(tty, nullptr, buf, sizeof(buf), lastpc)) {
    // We have printed the native stack in platform-specific code,
    // so nothing else to do in this case.
  } else {
    Thread* t = Thread::current_or_null();
    frame fr = os::current_frame();
    VMError::print_native_stack(tty, fr, t, false, -1, buf, sizeof(buf));
  }
}
#endif


// Returns true iff the address p is readable and *(intptr_t*)p != errvalue
extern "C" bool dbg_is_safe(const void* p, intptr_t errvalue) {
  return p != nullptr && SafeFetchN((intptr_t*)const_cast<void*>(p), errvalue) != errvalue;
}

extern "C" bool dbg_is_good_oop(oopDesc* o) {
  return dbg_is_safe(o, -1) && dbg_is_safe(o->klass(), -1) && oopDesc::is_oop(o) && o->klass()->is_klass();
}

//////////////////////////////////////////////////////////////////////////////
// Test multiple STATIC_ASSERT forms in various scopes.

#ifndef PRODUCT

// namespace scope
STATIC_ASSERT(true);
STATIC_ASSERT(true);
STATIC_ASSERT(1 == 1);
STATIC_ASSERT(0 == 0);

void test_multiple_static_assert_forms_in_function_scope() {
  STATIC_ASSERT(true);
  STATIC_ASSERT(true);
  STATIC_ASSERT(0 == 0);
  STATIC_ASSERT(1 == 1);
}

// class scope
struct TestMultipleStaticAssertFormsInClassScope {
  STATIC_ASSERT(true);
  STATIC_ASSERT(true);
  STATIC_ASSERT(0 == 0);
  STATIC_ASSERT(1 == 1);
};

#endif // !PRODUCT

// Support for showing register content on asserts/guarantees.
#ifdef CAN_SHOW_REGISTERS_ON_ASSERT

static ucontext_t g_stored_assertion_context;

void initialize_assert_poison() {
  char* page = os::reserve_memory(os::vm_page_size());
  if (page) {
<<<<<<< HEAD
    MemTracker::record_virtual_memory_type(page, os::vm_page_size(), mtInternal);
=======
    MemTracker::record_virtual_memory_tag(page, mtInternal);
>>>>>>> 52ba7282
    if (os::commit_memory(page, os::vm_page_size(), false) &&
        os::protect_memory(page, os::vm_page_size(), os::MEM_PROT_NONE)) {
      g_assert_poison = page;
    }
  }
}

void disarm_assert_poison() {
  g_assert_poison = &g_dummy;
}

static void store_context(const void* context) {
  memcpy(&g_stored_assertion_context, context, sizeof(ucontext_t));
#if defined(LINUX) && defined(PPC64)
  // on Linux ppc64, ucontext_t contains pointers into itself which have to be patched up
  //  after copying the context (see comment in sys/ucontext.h):
  *((void**) &g_stored_assertion_context.uc_mcontext.regs) = &(g_stored_assertion_context.uc_mcontext.gp_regs);
#endif
}

bool handle_assert_poison_fault(const void* ucVoid, const void* faulting_address) {
  if (faulting_address == g_assert_poison) {
    // Disarm poison page.
    if (os::protect_memory((char*)g_assert_poison, os::vm_page_size(), os::MEM_PROT_RWX) == false) {
#ifdef ASSERT
      fprintf(stderr, "Assertion poison page cannot be unprotected - mprotect failed with %d (%s)",
              errno, os::strerror(errno));
      fflush(stderr);
#endif
      return false; // unprotecting memory may fail in OOM situations, as surprising as this sounds.
    }
    // Store Context away.
    if (ucVoid) {
      const intx my_tid = os::current_thread_id();
      if (Atomic::cmpxchg(&g_asserting_thread, (intx)0, my_tid) == 0) {
        store_context(ucVoid);
        g_assertion_context = &g_stored_assertion_context;
      }
    }
    return true;
  }
  return false;
}
#endif // CAN_SHOW_REGISTERS_ON_ASSERT<|MERGE_RESOLUTION|>--- conflicted
+++ resolved
@@ -711,11 +711,7 @@
 void initialize_assert_poison() {
   char* page = os::reserve_memory(os::vm_page_size());
   if (page) {
-<<<<<<< HEAD
-    MemTracker::record_virtual_memory_type(page, os::vm_page_size(), mtInternal);
-=======
-    MemTracker::record_virtual_memory_tag(page, mtInternal);
->>>>>>> 52ba7282
+    MemTracker::record_virtual_memory_tag(page, os::vm_page_size(), mtInternal);
     if (os::commit_memory(page, os::vm_page_size(), false) &&
         os::protect_memory(page, os::vm_page_size(), os::MEM_PROT_NONE)) {
       g_assert_poison = page;
