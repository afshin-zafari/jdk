--- conflicted
+++ resolved
@@ -58,13 +58,9 @@
     }
   };
 
-<<<<<<< HEAD
   // Bit fields view: bit 0 for Reserved, bit 1 for Committed.
   // Setting a region as Committed preserves the Reserved state.
   enum class StateType : uint8_t { Reserved = 1, Committed = 3, Released = 0, st_number_of_states = 4 };
-=======
-  enum class StateType : uint8_t { Released, Reserved, Committed, LAST };
->>>>>>> 3a188726
 
 private:
   static const char* statetype_strings[static_cast<uint8_t>(StateType::st_number_of_states)];
@@ -253,8 +249,6 @@
     void print_on(outputStream* out);
 #endif
   };
-<<<<<<< HEAD
-=======
 
   enum Operation {Release, Reserve, Commit, Uncommit};
   struct RequestInfo {
@@ -280,7 +274,6 @@
     }
   };
 
->>>>>>> 3a188726
  private:
   SummaryDiff register_mapping(position A, position B, StateType state, const RegionData& metadata, bool use_tag_inplace = false);
   StateType get_new_state(const StateType existinting_state, const RequestInfo& req) const;
