/*
 * Copyright (c) 2012, 2025, Oracle and/or its affiliates. All rights reserved.
 * DO NOT ALTER OR REMOVE COPYRIGHT NOTICES OR THIS FILE HEADER.
 *
 * This code is free software; you can redistribute it and/or modify it
 * under the terms of the GNU General Public License version 2 only, as
 * published by the Free Software Foundation.
 *
 * This code is distributed in the hope that it will be useful, but WITHOUT
 * ANY WARRANTY; without even the implied warranty of MERCHANTABILITY or
 * FITNESS FOR A PARTICULAR PURPOSE.  See the GNU General Public License
 * version 2 for more details (a copy is included in the LICENSE file that
 * accompanied this code).
 *
 * You should have received a copy of the GNU General Public License version
 * 2 along with this work; if not, write to the Free Software Foundation,
 * Inc., 51 Franklin St, Fifth Floor, Boston, MA 02110-1301 USA.
 *
 * Please contact Oracle, 500 Oracle Parkway, Redwood Shores, CA 94065 USA
 * or visit www.oracle.com if you need additional information or have any
 * questions.
 *
 */
#include "cds/filemap.hpp"
#include "logging/log.hpp"
#include "memory/metaspace.hpp"
#include "memory/metaspaceUtils.hpp"
#include "nmt/mallocTracker.hpp"
#include "nmt/memoryFileTracker.hpp"
#include "nmt/memReporter.hpp"
#include "nmt/memTag.hpp"
#include "nmt/memTracker.hpp"
#include "nmt/regionsTree.inline.hpp"
#include "nmt/threadStackTracker.hpp"
#include "nmt/virtualMemoryTracker.hpp"
#include "utilities/debug.hpp"
#include "utilities/globalDefinitions.hpp"
#include "utilities/ostream.hpp"

#define INDENT_BY(num_chars, CODE) { \
  StreamIndentor si(out, num_chars); \
  { CODE }                           \
}

// Diff two counters, express them as signed, with range checks
static ssize_t counter_diff(size_t c1, size_t c2) {
  assert(c1 <= SSIZE_MAX, "counter out of range: %zu.", c1);
  assert(c2 <= SSIZE_MAX, "counter out of range: %zu.", c2);
  if (c1 > SSIZE_MAX || c2 > SSIZE_MAX) {
    return 0;
  }
  return c1 - c2;
}

MemReporterBase::MemReporterBase(outputStream* out, size_t scale) :
  _scale(scale), _output(out) {}

size_t MemReporterBase::reserved_total(const MallocMemory* malloc, const VirtualMemory* vm) {
  return malloc->malloc_size() + malloc->arena_size() + vm->reserved();
}

size_t MemReporterBase::committed_total(const MallocMemory* malloc, const VirtualMemory* vm) {
  return malloc->malloc_size() + malloc->arena_size() + vm->committed();
}

void MemReporterBase::print_total(size_t reserved, size_t committed, size_t peak) const {
  const char* scale = current_scale();
  output()->print("reserved=%zu%s, committed=%zu%s",
    amount_in_current_scale(reserved), scale, amount_in_current_scale(committed), scale);
  if (peak != 0) {
    output()->print(", peak=%zu%s", amount_in_current_scale(peak), scale);
  }
}

void MemReporterBase::print_malloc(const MemoryCounter* c, MemTag mem_tag) const {
  const char* scale = current_scale();
  outputStream* out = output();
  const char* alloc_type = (mem_tag == mtThreadStack) ? "" : "malloc=";

  const size_t amount = c->size();
  const size_t count = c->count();

  if (mem_tag != mtNone) {
    out->print("(%s%zu%s tag=%s", alloc_type,
      amount_in_current_scale(amount), scale, NMTUtil::tag_to_name(mem_tag));
  } else {
    out->print("(%s%zu%s", alloc_type,
      amount_in_current_scale(amount), scale);
  }

  // blends out mtChunk count number
  if (count > 0) {
    out->print(" #%zu", count);
  }

  out->print(")");

  size_t pk_amount = c->peak_size();
  if (pk_amount == amount) {
    out->print_raw(" (at peak)");
  } else if (pk_amount > amount) {
    size_t pk_count = c->peak_count();
    out->print(" (peak=%zu%s #%zu)",
        amount_in_current_scale(pk_amount), scale, pk_count);
  }
}

void MemReporterBase::print_virtual_memory(size_t reserved, size_t committed, size_t peak) const {
  outputStream* out = output();
  const char* scale = current_scale();
  out->print("(mmap: reserved=%zu%s, committed=%zu%s, ",
    amount_in_current_scale(reserved), scale, amount_in_current_scale(committed), scale);
  if (peak == committed) {
    out->print_raw("at peak)");
  } else {
    out->print("peak=%zu%s)", amount_in_current_scale(peak), scale);
  }
}

void MemReporterBase::print_arena(const MemoryCounter* c) const {
  const char* scale = current_scale();
  outputStream* out = output();

  const size_t amount = c->size();
  const size_t count = c->count();

  out->print("(arena=%zu%s #%zu)",
             amount_in_current_scale(amount), scale, count);

  size_t pk_amount = c->peak_size();
  if (pk_amount == amount) {
    out->print_raw(" (at peak)");
  } else if (pk_amount > amount) {
    size_t pk_count = c->peak_count();
    out->print(" (peak=%zu%s #%zu)",
        amount_in_current_scale(pk_amount), scale, pk_count);
  }
}

void MemReporterBase::print_virtual_memory_region(const char* type, address base, size_t size) const {
  const char* scale = current_scale();
  output()->print("[" PTR_FORMAT " - " PTR_FORMAT "] %s %zu%s",
    p2i(base), p2i(base + size), type, amount_in_current_scale(size), scale);
}


void MemSummaryReporter::report() {
  outputStream* out = output();
  const size_t total_malloced_bytes = _malloc_snapshot->total();
  const size_t total_mmap_reserved_bytes = _vm_snapshot->total_reserved();
  const size_t total_mmap_committed_bytes = _vm_snapshot->total_committed();

  size_t total_reserved_amount = total_malloced_bytes + total_mmap_reserved_bytes;
  size_t total_committed_amount = total_malloced_bytes + total_mmap_committed_bytes;

  // Overall total
  out->cr();
  out->print_cr("Native Memory Tracking:");
  out->cr();

  if (scale() > 1) {
    out->print_cr("(Omitting categories weighting less than 1%s)", current_scale());
    out->cr();
  }

  out->print("Total: ");
  print_total(total_reserved_amount, total_committed_amount);
  out->cr();
  INDENT_BY(7,
    out->print_cr("malloc: %zu%s #%zu, peak=%zu%s #%zu",
                  amount_in_current_scale(total_malloced_bytes), current_scale(),
                  _malloc_snapshot->total_count(),
                  amount_in_current_scale(_malloc_snapshot->total_peak()),
                  current_scale(), _malloc_snapshot->total_peak_count());
    out->print("mmap:   ");
    print_total(total_mmap_reserved_bytes, total_mmap_committed_bytes);
  )
  out->cr();
  out->cr();

  // Summary by memory tag
  for (int index = 0; index < mt_number_of_tags; index ++) {
    MemTag mem_tag = NMTUtil::index_to_tag(index);
    // thread stack is reported as part of thread category
    if (mem_tag == mtThreadStack) continue;
    MallocMemory* malloc_memory = _malloc_snapshot->by_tag(mem_tag);
    VirtualMemory* virtual_memory = _vm_snapshot->by_tag(mem_tag);

    report_summary_of_tag(mem_tag, malloc_memory, virtual_memory);
  }
}

void MemSummaryReporter::report_summary_of_tag(MemTag mem_tag,
  MallocMemory*  malloc_memory, VirtualMemory* virtual_memory) {

  size_t reserved_amount  = reserved_total (malloc_memory, virtual_memory);
  size_t committed_amount = committed_total(malloc_memory, virtual_memory);

  // Count thread's native stack in "Thread" category
  if (mem_tag == mtThread) {
    const VirtualMemory* thread_stack_usage =
      (const VirtualMemory*)_vm_snapshot->by_tag(mtThreadStack);
    reserved_amount  += thread_stack_usage->reserved();
    committed_amount += thread_stack_usage->committed();
  } else if (mem_tag == mtNMT) {
    // Count malloc headers in "NMT" category
    reserved_amount  += _malloc_snapshot->malloc_overhead();
    committed_amount += _malloc_snapshot->malloc_overhead();
  }

  // Omit printing if the current reserved value as well as all historical peaks (malloc, mmap committed, arena)
  // fall below scale threshold
  const size_t pk_vm = virtual_memory->peak_size();
  const size_t pk_malloc = malloc_memory->malloc_peak_size();
  const size_t pk_arena = malloc_memory->arena_peak_size();

  if (amount_in_current_scale(MAX4(reserved_amount, pk_vm, pk_malloc, pk_arena)) == 0) {
    return;
  }

  outputStream* out   = output();
  const char*   scale = current_scale();
  constexpr int indent = 28;
  out->print("-%*s (", indent - 2, NMTUtil::tag_to_name(mem_tag));
  print_total(reserved_amount, committed_amount);
#if INCLUDE_CDS
  if (mem_tag == mtClassShared) {
      size_t read_only_bytes = FileMapInfo::readonly_total();
    output()->print(", readonly=%zu%s",
                    amount_in_current_scale(read_only_bytes), scale);
  }
#endif
  out->print_cr(")");

  StreamIndentor si(out, indent);

  if (mem_tag == mtClass) {
    // report class count
    out->print_cr("(classes #%zu)", (_instance_class_count + _array_class_count));
    out->print_cr("(  instance classes #%zu, array classes #%zu)",
                  _instance_class_count, _array_class_count);
  } else if (mem_tag == mtThread) {
    const VirtualMemory* thread_stack_usage =
     _vm_snapshot->by_tag(mtThreadStack);
    // report thread count
    out->print_cr("(threads #%zu)", ThreadStackTracker::thread_count());
    out->print("(stack: ");
    print_total(thread_stack_usage->reserved(), thread_stack_usage->committed(), thread_stack_usage->peak_size());
    out->print_cr(")");
  }

   // report malloc'd memory
  if (amount_in_current_scale(MAX2(malloc_memory->malloc_size(), pk_malloc)) > 0) {
    print_malloc(malloc_memory->malloc_counter(), mem_tag);
    out->cr();
  }

  if (amount_in_current_scale(MAX2(virtual_memory->reserved(), pk_vm)) > 0) {
    print_virtual_memory(virtual_memory->reserved(), virtual_memory->committed(), virtual_memory->peak_size());
    out->cr();
  }

  if (amount_in_current_scale(MAX2(malloc_memory->arena_size(), pk_arena)) > 0) {
    print_arena(malloc_memory->arena_counter());
    out->cr();
  }

  if (mem_tag == mtNMT &&
    amount_in_current_scale(_malloc_snapshot->malloc_overhead()) > 0) {
    out->print_cr("(tracking overhead=%zu%s)",
                   amount_in_current_scale(_malloc_snapshot->malloc_overhead()), scale);
  } else if (mem_tag == mtClass) {
    // Metadata information
    report_metadata(Metaspace::NonClassType);
    if (Metaspace::using_class_space()) {
      report_metadata(Metaspace::ClassType);
    }
  }
  out->cr();
}

void MemSummaryReporter::report_metadata(Metaspace::MetadataType type) const {

  // NMT reports may be triggered (as part of error handling) very early. Make sure
  // Metaspace is already initialized.
  if (!Metaspace::initialized()) {
    return;
  }

  assert(type == Metaspace::NonClassType || type == Metaspace::ClassType,
    "Invalid metadata type");
  const char* name = (type == Metaspace::NonClassType) ?
    "Metadata:   " : "Class space:";

  outputStream* out = output();
  const char* scale = current_scale();
  const MetaspaceStats stats = MetaspaceUtils::get_statistics(type);

  size_t waste = stats.committed() - stats.used();
  float waste_percentage = stats.committed() > 0 ? (((float)waste * 100)/(float)stats.committed()) : 0.0f;

  out->print_cr("(  %s)", name);
  out->print("(    ");
  print_total(stats.reserved(), stats.committed());
  out->print_cr(")");
  out->print_cr("(    used=%zu%s)", amount_in_current_scale(stats.used()), scale);
  out->print_cr("(    waste=%zu%s =%2.2f%%)", amount_in_current_scale(waste),
                scale, waste_percentage);
}

void MemDetailReporter::report_detail() {
  // Start detail report
  outputStream* out = output();
  out->print_cr("Details:\n");

  int num_omitted =
      report_malloc_sites() +
      report_virtual_memory_allocation_sites();
  if (num_omitted > 0) {
    assert(scale() > 1, "sanity");
    out->print_cr("(%d call sites weighting less than 1%s each omitted.)",
                   num_omitted, current_scale());
    out->cr();
  }
}

int MemDetailReporter::report_malloc_sites() {
  MallocSiteIterator         malloc_itr = _baseline.malloc_sites(MemBaseline::by_size);
  if (malloc_itr.is_empty()) return 0;

  outputStream* out = output();

  const MallocSite* malloc_site;
  int num_omitted = 0;
  while ((malloc_site = malloc_itr.next()) != nullptr) {
    // Omit printing if the current value and the historic peak value both fall below the reporting scale threshold
    if (amount_in_current_scale(MAX2(malloc_site->size(), malloc_site->peak_size())) == 0) {
      num_omitted ++;
      continue;
    }
    const NativeCallStack* stack = malloc_site->call_stack();
    _stackprinter.print_stack(stack);
    MemTag mem_tag = malloc_site->mem_tag();
    assert(NMTUtil::tag_is_valid(mem_tag) && mem_tag != mtNone,
      "Must have a valid memory tag");
    INDENT_BY(29,
      out->print("(");
      print_malloc(malloc_site->counter(), mem_tag);
      out->print_cr(")");
    )
    out->cr();
  }
  return num_omitted;
}

int MemDetailReporter::report_virtual_memory_allocation_sites()  {
  VirtualMemorySiteIterator  virtual_memory_itr =
    _baseline.virtual_memory_sites(MemBaseline::by_size);

  if (virtual_memory_itr.is_empty()) return 0;

  outputStream* out = output();

  const VirtualMemoryAllocationSite*  virtual_memory_site;
  int num_omitted = 0;
  while ((virtual_memory_site = virtual_memory_itr.next()) != nullptr) {
    // Don't report free sites; does not count toward omitted count.
    if (virtual_memory_site->reserved() == 0) {
      continue;
    }
    // Omit printing if the current value and the historic peak value both fall below the
    // reporting scale threshold
    if (amount_in_current_scale(MAX2(virtual_memory_site->reserved(),
                                     virtual_memory_site->peak_size())) == 0) {
      num_omitted++;
      continue;
    }
    const NativeCallStack* stack = virtual_memory_site->call_stack();
    _stackprinter.print_stack(stack);
    INDENT_BY(29,
      out->print("(");
      print_total(virtual_memory_site->reserved(), virtual_memory_site->committed());
      const MemTag mem_tag = virtual_memory_site->mem_tag();
      if (mem_tag != mtNone) {
        out->print(" Tag=%s", NMTUtil::tag_to_name(mem_tag));
      }
      out->print_cr(")");
    )
    out->cr();
  }
  return num_omitted;
}


void MemDetailReporter::report_virtual_memory_map() {
  // Virtual memory map always in base address order
<<<<<<< HEAD
  VirtualMemoryAllocationIterator itr = _baseline.virtual_memory_allocations();
  const VirtualMemoryRegion* rgn;

=======
>>>>>>> 67bb22f3
  output()->print_cr("Virtual memory map:");
  _baseline.virtual_memory_allocations()->visit_reserved_regions([&](ReservedMemoryRegion& rgn) {
    report_virtual_memory_region(&rgn);
    return true;
  });
}

void MemDetailReporter::report_virtual_memory_region(const VirtualMemoryRegion* reserved_rgn) {
  assert(reserved_rgn != nullptr, "null pointer");

  // We don't bother about reporting peaks here.
  // That is because peaks - in the context of virtual memory, peak of committed areas - make little sense
  // when we report *by region*, which are identified by their location in memory. There is a philosophical
  // question about identity here: e.g. a committed region that has been split into three regions by
  // uncommitting a middle section of it, should that still count as "having peaked" before the split? If
  // yes, which of the three new regions would be the spiritual successor? Rather than introducing more
  // complexity, we avoid printing peaks altogether. Note that peaks should still be printed when reporting
  // usage *by callsite*.

  // Don't report if size is too small.
  if (amount_in_current_scale(reserved_rgn->size()) == 0) return;

  outputStream* out = output();
  const char* scale = current_scale();
  const NativeCallStack*  stack = reserved_rgn->reserved_call_stack();
  bool all_committed = reserved_rgn->size() == VirtualMemoryTracker::Instance::committed_size(reserved_rgn);
  const char* region_type = (all_committed ? "reserved and committed" : "reserved");
  out->cr();
  print_virtual_memory_region(region_type, reserved_rgn->base(), reserved_rgn->size());
  out->print(" for %s", NMTUtil::tag_to_name(reserved_rgn->mem_tag()));
  if (stack->is_empty()) {
    out->cr();
  } else {
    out->print_cr(" from");
    INDENT_BY(4, _stackprinter.print_stack(stack);)
  }

  if (all_committed) {
    bool reserved_and_committed = false;
    VirtualMemoryTracker::Instance::tree()->visit_committed_regions(*reserved_rgn,
                                                                  [&](VirtualMemoryRegion& committed_rgn) {
      if (committed_rgn.equals(*reserved_rgn)) {
        // One region spanning the entire reserved region, with the same stack trace.
        // Don't print this regions because the "reserved and committed" line above
        // already indicates that the region is committed.
        reserved_and_committed = true;
        return false;
      }
      return true;
    });

    if (reserved_and_committed) {
      return;
    }
  }

  auto print_committed_rgn = [&](const VirtualMemoryRegion& crgn) {
    // Don't report if size is too small
    if (amount_in_current_scale(crgn.size()) == 0) return;
    stack = crgn.committed_call_stack();
    out->cr();
    INDENT_BY(8,
      print_virtual_memory_region("committed", crgn.base(), crgn.size());
      if (stack->is_empty()) {
        out->cr();
      } else {
        out->print_cr(" from");
        INDENT_BY(4, _stackprinter.print_stack(stack);)
      }
    )
  };

  VirtualMemoryTracker::Instance::tree()->visit_committed_regions(*reserved_rgn,
                                                                  [&](VirtualMemoryRegion& crgn) {
    print_committed_rgn(crgn);
    return true;
  });
}

void MemDetailReporter::report_memory_file_allocations() {
  stringStream st;
  {
    MemTracker::NmtVirtualMemoryLocker nvml;
    MemoryFileTracker::Instance::print_all_reports_on(&st, scale());
  }
  output()->print_raw(st.freeze());
}

void MemSummaryDiffReporter::report_diff() {
  outputStream* out = output();
  out->cr();
  out->print_cr("Native Memory Tracking:");
  out->cr();

  if (scale() > 1) {
    out->print_cr("(Omitting categories weighting less than 1%s)", current_scale());
    out->cr();
  }

  // Overall diff
  out->print("Total: ");
  print_virtual_memory_diff(_current_baseline.total_reserved_memory(),
    _current_baseline.total_committed_memory(), _early_baseline.total_reserved_memory(),
    _early_baseline.total_committed_memory());
  out->cr();
  out->cr();

  // malloc diff
  const size_t early_malloced_bytes =
    _early_baseline.malloc_memory_snapshot()->total();
  const size_t early_count =
    _early_baseline.malloc_memory_snapshot()->total_count();
  const size_t current_malloced_bytes =
    _current_baseline.malloc_memory_snapshot()->total();
  const size_t current_count =
    _current_baseline.malloc_memory_snapshot()->total_count();
  print_malloc_diff(current_malloced_bytes, current_count, early_malloced_bytes,
                    early_count, mtNone);
  out->cr();
  out->cr();

  // mmap diff
  out->print("mmap: ");
  const size_t early_reserved =
    _early_baseline.virtual_memory_snapshot()->total_reserved();
  const size_t early_committed =
    _early_baseline.virtual_memory_snapshot()->total_committed();
  const size_t current_reserved =
    _current_baseline.virtual_memory_snapshot()->total_reserved();
  const size_t current_committed =
    _current_baseline.virtual_memory_snapshot()->total_committed();
  print_virtual_memory_diff(current_reserved, current_committed, early_reserved,
                            early_committed);
  out->cr();
  out->cr();

  // Summary diff by memory tag
  for (int index = 0; index < mt_number_of_tags; index ++) {
    MemTag mem_tag = NMTUtil::index_to_tag(index);
    // thread stack is reported as part of thread category
    if (mem_tag == mtThreadStack) continue;
    diff_summary_of_tag(mem_tag,
      _early_baseline.malloc_memory(mem_tag),
      _early_baseline.virtual_memory(mem_tag),
      _early_baseline.metaspace_stats(),
      _current_baseline.malloc_memory(mem_tag),
      _current_baseline.virtual_memory(mem_tag),
      _current_baseline.metaspace_stats());
  }
}

void MemSummaryDiffReporter::print_malloc_diff(size_t current_amount, size_t current_count,
    size_t early_amount, size_t early_count, MemTag mem_tag) const {
  const char* scale = current_scale();
  outputStream* out = output();
  const char* alloc_tag = (mem_tag == mtThread) ? "" : "malloc=";

  out->print("%s%zu%s", alloc_tag, amount_in_current_scale(current_amount), scale);
  // Report type only if it is valid and not under "thread" category
  if (mem_tag != mtNone && mem_tag != mtThread) {
    out->print(" type=%s", NMTUtil::tag_to_name(mem_tag));
  }

  int64_t amount_diff = diff_in_current_scale(current_amount, early_amount);
  if (amount_diff != 0) {
    out->print(" " INT64_PLUS_FORMAT "%s", amount_diff, scale);
  }
  if (current_count > 0) {
    out->print(" #%zu", current_count);
    const ssize_t delta_count = counter_diff(current_count, early_count);
    if (delta_count != 0) {
      out->print(" %+zd", delta_count);
    }
  }
}

void MemSummaryDiffReporter::print_arena_diff(size_t current_amount, size_t current_count,
  size_t early_amount, size_t early_count) const {
  const char* scale = current_scale();
  outputStream* out = output();
  out->print("arena=%zu%s", amount_in_current_scale(current_amount), scale);
  int64_t amount_diff = diff_in_current_scale(current_amount, early_amount);
  if (amount_diff != 0) {
    out->print(" " INT64_PLUS_FORMAT "%s", amount_diff, scale);
  }

  out->print(" #%zu", current_count);
  const ssize_t delta_count = counter_diff(current_count, early_count);
  if (delta_count != 0) {
    out->print(" %+zd", delta_count);
  }
}

void MemSummaryDiffReporter::print_virtual_memory_diff(size_t current_reserved, size_t current_committed,
    size_t early_reserved, size_t early_committed) const {
  const char* scale = current_scale();
  outputStream* out = output();
  out->print("reserved=%zu%s", amount_in_current_scale(current_reserved), scale);
  int64_t reserved_diff = diff_in_current_scale(current_reserved, early_reserved);
  if (reserved_diff != 0) {
    out->print(" " INT64_PLUS_FORMAT "%s", reserved_diff, scale);
  }

  out->print(", committed=%zu%s", amount_in_current_scale(current_committed), scale);
  int64_t committed_diff = diff_in_current_scale(current_committed, early_committed);
  if (committed_diff != 0) {
    out->print(" " INT64_PLUS_FORMAT "%s", committed_diff, scale);
  }
}


void MemSummaryDiffReporter::diff_summary_of_tag(MemTag mem_tag,
  const MallocMemory* early_malloc, const VirtualMemory* early_vm,
  const MetaspaceCombinedStats& early_ms,
  const MallocMemory* current_malloc, const VirtualMemory* current_vm,
  const MetaspaceCombinedStats& current_ms) const {

  outputStream* out = output();
  const char* scale = current_scale();
  constexpr int indent = 28;

  // Total reserved and committed memory in current baseline
  size_t current_reserved_amount  = reserved_total (current_malloc, current_vm);
  size_t current_committed_amount = committed_total(current_malloc, current_vm);

  // Total reserved and committed memory in early baseline
  size_t early_reserved_amount  = reserved_total(early_malloc, early_vm);
  size_t early_committed_amount = committed_total(early_malloc, early_vm);

  // Adjust virtual memory total
  if (mem_tag == mtThread) {
    const VirtualMemory* early_thread_stack_usage =
      _early_baseline.virtual_memory(mtThreadStack);
    const VirtualMemory* current_thread_stack_usage =
      _current_baseline.virtual_memory(mtThreadStack);

    early_reserved_amount  += early_thread_stack_usage->reserved();
    early_committed_amount += early_thread_stack_usage->committed();

    current_reserved_amount  += current_thread_stack_usage->reserved();
    current_committed_amount += current_thread_stack_usage->committed();
  } else if (mem_tag == mtNMT) {
    early_reserved_amount  += _early_baseline.malloc_tracking_overhead();
    early_committed_amount += _early_baseline.malloc_tracking_overhead();

    current_reserved_amount  += _current_baseline.malloc_tracking_overhead();
    current_committed_amount += _current_baseline.malloc_tracking_overhead();
  }

  if (amount_in_current_scale(current_reserved_amount) > 0 ||
      diff_in_current_scale(current_reserved_amount, early_reserved_amount) != 0) {

    // print summary line
    out->print("-%*s (", indent - 2, NMTUtil::tag_to_name(mem_tag));
    print_virtual_memory_diff(current_reserved_amount, current_committed_amount,
      early_reserved_amount, early_committed_amount);
    out->print_cr(")");

    StreamIndentor si(out, indent);

    // detail lines
    if (mem_tag == mtClass) {
      // report class count
      out->print("(classes #%zu", _current_baseline.class_count());
      const ssize_t class_count_diff =
          counter_diff(_current_baseline.class_count(), _early_baseline.class_count());
      if (class_count_diff != 0) {
        out->print(" %+zd", class_count_diff);
      }
      out->print_cr(")");

      out->print("(  instance classes #%zu", _current_baseline.instance_class_count());
      const ssize_t instance_class_count_diff =
          counter_diff(_current_baseline.instance_class_count(), _early_baseline.instance_class_count());
      if (instance_class_count_diff != 0) {
        out->print(" %+zd", instance_class_count_diff);
      }
      out->print(", array classes #%zu", _current_baseline.array_class_count());
      const ssize_t array_class_count_diff =
          counter_diff(_current_baseline.array_class_count(), _early_baseline.array_class_count());
      if (array_class_count_diff != 0) {
        out->print(" %+zd", array_class_count_diff);
      }
      out->print_cr(")");

    } else if (mem_tag == mtThread) {
      // report thread count
      out->print("(threads #%zu", _current_baseline.thread_count());
      const ssize_t thread_count_diff = counter_diff(_current_baseline.thread_count(), _early_baseline.thread_count());
      if (thread_count_diff != 0) {
        out->print(" %+zd", thread_count_diff);
      }
      out->print_cr(")");

      out->print("(stack: ");
      // report thread stack
      const VirtualMemory* current_thread_stack =
        _current_baseline.virtual_memory(mtThreadStack);
      const VirtualMemory* early_thread_stack =
        _early_baseline.virtual_memory(mtThreadStack);

      print_virtual_memory_diff(current_thread_stack->reserved(), current_thread_stack->committed(),
        early_thread_stack->reserved(), early_thread_stack->committed());

      out->print_cr(")");
    }

    // Report malloc'd memory
    size_t current_malloc_amount = current_malloc->malloc_size();
    size_t early_malloc_amount   = early_malloc->malloc_size();
    if (amount_in_current_scale(current_malloc_amount) > 0 ||
        diff_in_current_scale(current_malloc_amount, early_malloc_amount) != 0) {
      out->print("(");
      print_malloc_diff(current_malloc_amount, (mem_tag == mtChunk) ? 0 : current_malloc->malloc_count(),
        early_malloc_amount, early_malloc->malloc_count(), mtNone);
      out->print_cr(")");
    }

    // Report virtual memory
    if (amount_in_current_scale(current_vm->reserved()) > 0 ||
        diff_in_current_scale(current_vm->reserved(), early_vm->reserved()) != 0) {
      out->print("(mmap: ");
      print_virtual_memory_diff(current_vm->reserved(), current_vm->committed(),
        early_vm->reserved(), early_vm->committed());
      out->print_cr(")");
    }

    // Report arena memory
    if (amount_in_current_scale(current_malloc->arena_size()) > 0 ||
        diff_in_current_scale(current_malloc->arena_size(), early_malloc->arena_size()) != 0) {
      out->print("(");
      print_arena_diff(current_malloc->arena_size(), current_malloc->arena_count(),
        early_malloc->arena_size(), early_malloc->arena_count());
      out->print_cr(")");
    }

    // Report native memory tracking overhead
    if (mem_tag == mtNMT) {
      size_t current_tracking_overhead = amount_in_current_scale(_current_baseline.malloc_tracking_overhead());
      size_t early_tracking_overhead   = amount_in_current_scale(_early_baseline.malloc_tracking_overhead());

      out->print("(tracking overhead=%zu%s",
                 amount_in_current_scale(_current_baseline.malloc_tracking_overhead()), scale);

      int64_t overhead_diff = diff_in_current_scale(_current_baseline.malloc_tracking_overhead(),
                                                    _early_baseline.malloc_tracking_overhead());
      if (overhead_diff != 0) {
        out->print(" " INT64_PLUS_FORMAT "%s", overhead_diff, scale);
      }
      out->print_cr(")");
    } else if (mem_tag == mtClass) {
      print_metaspace_diff(current_ms, early_ms);
    }
    out->cr();
  }
}

void MemSummaryDiffReporter::print_metaspace_diff(const MetaspaceCombinedStats& current_ms,
                                                  const MetaspaceCombinedStats& early_ms) const {
  print_metaspace_diff("Metadata", current_ms.non_class_space_stats(), early_ms.non_class_space_stats());
  if (Metaspace::using_class_space()) {
    print_metaspace_diff("Class space", current_ms.class_space_stats(), early_ms.class_space_stats());
  }
}

void MemSummaryDiffReporter::print_metaspace_diff(const char* header,
                                                  const MetaspaceStats& current_stats,
                                                  const MetaspaceStats& early_stats) const {
  outputStream* out = output();
  const char* scale = current_scale();

  out->print_cr("(  %s)", header);
  out->print("(    ");
  print_virtual_memory_diff(current_stats.reserved(),
                            current_stats.committed(),
                            early_stats.reserved(),
                            early_stats.committed());
  out->print_cr(")");

  int64_t diff_used = diff_in_current_scale(current_stats.used(),
                                            early_stats.used());

  size_t current_waste = current_stats.committed() - current_stats.used();
  size_t early_waste = early_stats.committed() - early_stats.used();
  int64_t diff_waste = diff_in_current_scale(current_waste, early_waste);

  // Diff used
  out->print("(    used=%zu%s",
             amount_in_current_scale(current_stats.used()), scale);
  if (diff_used != 0) {
    out->print(" " INT64_PLUS_FORMAT "%s", diff_used, scale);
  }
  out->print_cr(")");

  // Diff waste
  const float waste_percentage = current_stats.committed() == 0 ? 0.0f :
                                 ((float)current_waste * 100.0f) / (float)current_stats.committed();
  out->print("(    waste=%zu%s =%2.2f%%",
             amount_in_current_scale(current_waste), scale, waste_percentage);
  if (diff_waste != 0) {
    out->print(" " INT64_PLUS_FORMAT "%s", diff_waste, scale);
  }
  out->print_cr(")");
}

void MemDetailDiffReporter::report_diff() {
  MemSummaryDiffReporter::report_diff();
  diff_malloc_sites();
  diff_virtual_memory_sites();
}

void MemDetailDiffReporter::diff_malloc_sites() const {
  MallocSiteIterator early_itr = _early_baseline.malloc_sites(MemBaseline::by_site_and_tag);
  MallocSiteIterator current_itr = _current_baseline.malloc_sites(MemBaseline::by_site_and_tag);

  const MallocSite* early_site   = early_itr.next();
  const MallocSite* current_site = current_itr.next();

  while (early_site != nullptr || current_site != nullptr) {
    if (early_site == nullptr) {
      new_malloc_site(current_site);
      current_site = current_itr.next();
    } else if (current_site == nullptr) {
      old_malloc_site(early_site);
      early_site = early_itr.next();
    } else {
      int compVal = current_site->call_stack()->compare(*early_site->call_stack());
      if (compVal < 0) {
        new_malloc_site(current_site);
        current_site = current_itr.next();
      } else if (compVal > 0) {
        old_malloc_site(early_site);
        early_site = early_itr.next();
      } else {
        diff_malloc_site(early_site, current_site);
        early_site   = early_itr.next();
        current_site = current_itr.next();
      }
    }
  }
}

void MemDetailDiffReporter::diff_virtual_memory_sites() const {
  VirtualMemorySiteIterator early_itr = _early_baseline.virtual_memory_sites(MemBaseline::by_site);
  VirtualMemorySiteIterator current_itr = _current_baseline.virtual_memory_sites(MemBaseline::by_site);

  const VirtualMemoryAllocationSite* early_site   = early_itr.next();
  const VirtualMemoryAllocationSite* current_site = current_itr.next();

  while (early_site != nullptr || current_site != nullptr) {
    if (early_site == nullptr) {
      new_virtual_memory_site(current_site);
      current_site = current_itr.next();
    } else if (current_site == nullptr) {
      old_virtual_memory_site(early_site);
      early_site = early_itr.next();
    } else {
      int compVal = current_site->call_stack()->compare(*early_site->call_stack());
      if (compVal < 0) {
        new_virtual_memory_site(current_site);
        current_site = current_itr.next();
      } else if (compVal > 0) {
        old_virtual_memory_site(early_site);
        early_site = early_itr.next();
      } else if (early_site->mem_tag() != current_site->mem_tag()) {
        // This site was originally allocated with one memory tag, then released,
        // then re-allocated at the same site (as far as we can tell) with a different memory tag.
        old_virtual_memory_site(early_site);
        early_site = early_itr.next();
        new_virtual_memory_site(current_site);
        current_site = current_itr.next();
      } else {
        diff_virtual_memory_site(early_site, current_site);
        early_site   = early_itr.next();
        current_site = current_itr.next();
      }
    }
  }
}


void MemDetailDiffReporter::new_malloc_site(const MallocSite* malloc_site) const {
  diff_malloc_site(malloc_site->call_stack(), malloc_site->size(), malloc_site->count(),
    0, 0, malloc_site->mem_tag());
}

void MemDetailDiffReporter::old_malloc_site(const MallocSite* malloc_site) const {
  diff_malloc_site(malloc_site->call_stack(), 0, 0, malloc_site->size(),
    malloc_site->count(), malloc_site->mem_tag());
}

void MemDetailDiffReporter::diff_malloc_site(const MallocSite* early,
  const MallocSite* current)  const {
  if (early->mem_tag() != current->mem_tag()) {
    // If malloc site type changed, treat it as deallocation of old type and
    // allocation of new type.
    old_malloc_site(early);
    new_malloc_site(current);
  } else {
    diff_malloc_site(current->call_stack(), current->size(), current->count(),
      early->size(), early->count(), early->mem_tag());
  }
}

void MemDetailDiffReporter::diff_malloc_site(const NativeCallStack* stack, size_t current_size,
  size_t current_count, size_t early_size, size_t early_count, MemTag mem_tag) const {
  outputStream* out = output();

  assert(stack != nullptr, "null stack");

  if (diff_in_current_scale(current_size, early_size) == 0) {
      return;
  }

  _stackprinter.print_stack(stack);
  INDENT_BY(28,
    out->print("(");
    print_malloc_diff(current_size, current_count, early_size, early_count, mem_tag);
    out->print_cr(")");
  )
  out->cr();

}


void MemDetailDiffReporter::new_virtual_memory_site(const VirtualMemoryAllocationSite* site) const {
  diff_virtual_memory_site(site->call_stack(), site->reserved(), site->committed(), 0, 0, site->mem_tag());
}

void MemDetailDiffReporter::old_virtual_memory_site(const VirtualMemoryAllocationSite* site) const {
  diff_virtual_memory_site(site->call_stack(), 0, 0, site->reserved(), site->committed(), site->mem_tag());
}

void MemDetailDiffReporter::diff_virtual_memory_site(const VirtualMemoryAllocationSite* early,
  const VirtualMemoryAllocationSite* current) const {
  diff_virtual_memory_site(current->call_stack(), current->reserved(), current->committed(),
    early->reserved(), early->committed(), current->mem_tag());
}

void MemDetailDiffReporter::diff_virtual_memory_site(const NativeCallStack* stack, size_t current_reserved,
  size_t current_committed, size_t early_reserved, size_t early_committed, MemTag mem_tag) const  {
  outputStream* out = output();

  // no change
  if (diff_in_current_scale(current_reserved, early_reserved) == 0 &&
      diff_in_current_scale(current_committed, early_committed) == 0) {
    return;
  }

  _stackprinter.print_stack(stack);
  INDENT_BY(28,
    out->print("(mmap: ");
    print_virtual_memory_diff(current_reserved, current_committed, early_reserved, early_committed);
    if (mem_tag != mtNone) {
      out->print(" Type=%s", NMTUtil::tag_to_name(mem_tag));
    }
    out->print_cr(")");
  )
  out->cr();
}
<|MERGE_RESOLUTION|>--- conflicted
+++ resolved
@@ -394,12 +394,6 @@
 
 void MemDetailReporter::report_virtual_memory_map() {
   // Virtual memory map always in base address order
-<<<<<<< HEAD
-  VirtualMemoryAllocationIterator itr = _baseline.virtual_memory_allocations();
-  const VirtualMemoryRegion* rgn;
-
-=======
->>>>>>> 67bb22f3
   output()->print_cr("Virtual memory map:");
   _baseline.virtual_memory_allocations()->visit_reserved_regions([&](ReservedMemoryRegion& rgn) {
     report_virtual_memory_region(&rgn);
