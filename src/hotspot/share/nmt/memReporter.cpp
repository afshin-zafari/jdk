--- conflicted
+++ resolved
@@ -398,16 +398,10 @@
   const ReservedMemoryRegion* rgn;
 
   output()->print_cr("Virtual memory map:");
-<<<<<<< HEAD
   _baseline.virtual_memory_allocations()->visit_reserved_regions([&](VirtualMemoryRegion& rgn) {
     report_virtual_memory_region(&rgn);
     return true;
   });
-=======
-  while ((rgn = itr.next()) != nullptr) {
-    report_virtual_memory_region(rgn);
-  }
->>>>>>> f51e442b
 }
 
 void MemDetailReporter::report_virtual_memory_region(const VirtualMemoryRegion* reserved_rgn) {
