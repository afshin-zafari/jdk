/*
 * Copyright (c) 2024, 2025, Oracle and/or its affiliates. All rights reserved.
 * Copyright (c) 2024, Red Hat Inc.
 * DO NOT ALTER OR REMOVE COPYRIGHT NOTICES OR THIS FILE HEADER.
 *
 * This code is free software; you can redistribute it and/or modify it
 * under the terms of the GNU General Public License version 2 only, as
 * published by the Free Software Foundation.
 *
 * This code is distributed in the hope that it will be useful, but WITHOUT
 * ANY WARRANTY; without even the implied warranty of MERCHANTABILITY or
 * FITNESS FOR A PARTICULAR PURPOSE.  See the GNU General Public License
 * version 2 for more details (a copy is included in the LICENSE file that
 * accompanied this code).
 *
 * You should have received a copy of the GNU General Public License version
 * 2 along with this work; if not, write to the Free Software Foundation,
 * Inc., 51 Franklin St, Fifth Floor, Boston, MA 02110-1301 USA.
 *
 * Please contact Oracle, 500 Oracle Parkway, Redwood Shores, CA 94065 USA
 * or visit www.oracle.com if you need additional information or have any
 * questions.
 *
 */

#include "logging/log.hpp"
#include "nmt/vmatree.hpp"
#include "utilities/globalDefinitions.hpp"
#include "utilities/growableArray.hpp"


// Semantics
// This tree is used to store and track the state of virtual memory regions.
// The nodes in the tree are key-value pairs where the key is the memory address and the value is the State of the memory regions.
// The State of a region describes whether the region is released, reserved or committed, which MemTag it has and where in
// Hotspot (using call-stacks) it is reserved or committed.
// Each node holds the State of the regions to its left and right. Each memory region is described by two
// memory addresses for its start and end.
// For example, to describe the region that starts at memory address 0xA000 with size 0x1000, there will be two nodes
// with the keys 0xA000 (node A) and 0xB000 (node B) in the tree. The value of the key-value pairs of node A and
// node B describe the region's State, using right of A and left of B (<--left--A--right-->.....<--left--B--right-->...).
//
// Virtual memory can be reserved, committed, uncommitted and released. For each operation a request
// (<from-address, to-address, operation, tag, call-stack, which-tag-to-use >) is sent to the tree to handle.
//
// The expected changes are described here for each operation:
//
// ### Reserve a region
// When a region is reserved, all the overlapping regions in the tree should:
//   - be marked as Reserved
//   - take MemTag of the operation
//   - store call-stack of the request to the reserve call-stack
//   - clear commit call-stack
//
// ### Commit a region
// When a region is committed, all the overlapping regions in the tree should:
//   - be marked as Committed
//   - take MemTag of the operation or MemTag of the existing region, depends on which-tag-to-use in the request
//   - if the region is in Released state
//     - mark the region as both Reserved and Committed
//     - store the call-stack of the request to the reserve call-stack
//   - store the call-stack of the request to the commit call-stack
//
// ### Uncommit a region
// When a region is uncommitted, all the overlapping regions in the tree should:
//   - be ignored if the region is in Released state
//   - be marked as Reserved
//   - not change the MemTag
//   - not change the reserve call-stack
//   - clear commit call-stack
//
// ### Release a region
// When a region is released, all the overlapping regions in the tree should:
//   - be marked as Released
//   - set the MemTag to mtNone
//   - clear both reserve and commit call-stack
//
// ---  Accounting
// After each operation, the tree should be able to report how much memory is reserved or committed per MemTag.
// So for each region that changes to a new State, the report should contain (separately for each tag) the amount
// of reserve and commit that are changed (increased or decreased) due to the operation.

const VMATree::RegionData VMATree::empty_regiondata{NativeCallStackStorage::invalid, mtNone};

<<<<<<< HEAD
const char* VMATree::statetype_strings[4] = {
  "released","reserved", "only-committed", "committed",
=======
const char* VMATree::statetype_strings[3] = {
  "released", "reserved", "committed"
>>>>>>> 3a188726
};

VMATree::SIndex VMATree::get_new_reserve_callstack(const SIndex es, const StateType ex, const RequestInfo& req) const {
  const SIndex ES = NativeCallStackStorage::invalid; // Empty Stack
  const SIndex rq = req.callstack;
  const int op = req.op_to_index();
  const Operation oper = req.op();
  assert(op >= 0 && op < 4, "should be");
  assert(op >= 0 && op < 4, "should be");
                            // existing state
  SIndex result[4][3] = {// Rl  Rs   C
                           {ES, ES, ES},   // op == Release
                           {rq, rq, rq},   // op == Reserve
                           {es, es, es},   // op == Commit
                           {es, es, es}    // op == Uncommit
                           };
  // When committing a Released region, the reserve-call-stack of the region should also be as what is in the request
  if (oper == Operation::Commit && ex == StateType::Released) {
    return rq;
  } else {
    return result[op][state_to_index(ex)];
  }
}

VMATree::SIndex VMATree::get_new_commit_callstack(const SIndex es, const StateType ex, const RequestInfo& req) const {
  const SIndex ES = NativeCallStackStorage::invalid; // Empty Stack
  const SIndex rq = req.callstack;
  const int op_index = req.op_to_index();
  const Operation op = req.op();
  assert(op_index >= 0 && op_index < 4, "should be");
                         // existing state
  SIndex result[4][3] = {// Rl  Rs   C
                           {ES, ES, ES},   // op == Release
                           {ES, ES, ES},   // op == Reserve
                           {rq, rq, rq},   // op == Commit
                           {ES, ES, ES}    // op == Uncommit
                        };
  return result[op_index][state_to_index(ex)];
}

VMATree::StateType VMATree::get_new_state(const StateType ex, const RequestInfo& req) const {
  const StateType Rl = StateType::Released;
  const StateType Rs = StateType::Reserved;
  const StateType C = StateType::Committed;
  const int op = req.op_to_index();
  assert(op >= 0 && op < 4, "should be");
                            // existing state
  StateType result[4][3] = {// Rl  Rs   C
                              {Rl, Rl, Rl},   // op == Release
                              {Rs, Rs, Rs},   // op == Reserve
                              { C,  C,  C},   // op == Commit
                              {Rl, Rs, Rs}    // op == Uncommit
                           };
  return result[op][state_to_index(ex)];
}

MemTag VMATree::get_new_tag(const MemTag ex, const RequestInfo& req) const {
  switch(req.op()) {
    case Operation::Release:
      return mtNone;
    case Operation::Reserve:
      return req.tag;
    case Operation::Commit:
      return req.use_tag_inplace ? ex : req.tag;
    case Operation::Uncommit:
      return ex;
    default:
      break;
  }
  return mtNone;
}

void VMATree::compute_summary_diff(const SingleDiff::delta region_size,
                                   const MemTag current_tag,
                                   const StateType& ex,
                                   const RequestInfo& req,
                                   const MemTag operation_tag,
                                   SummaryDiff& diff) const {
  const StateType Rl = StateType::Released;
  const StateType Rs = StateType::Reserved;
  const StateType C = StateType::Committed;
  const int op = req.op_to_index();
  const Operation oper =  req.op();
  assert(op >= 0 && op < 4, "should be");

  SingleDiff::delta a = region_size;
  // A region with size `a` has a state as <column> and an operation is requested as in <row>
  // The region has tag `current_tag` and the operation has tag `operation_tag`.
  // For each state, we decide how much to be added/subtracted from current_tag to operation_tag. Two tables for reserve and commit.
  // Each pair of <x,y> in the table means add `x` to current_tag and add `y` to operation_tag. There are 3 pairs in each row for 3 states.
  // For example, `reserve[1][4,5]` says `-a,a` means:
  //    - we are reserving with operation_tag a region which is already commited with current_tag
  //    - since we are reserving, then `a` will be added to operation_tag. (`y` is `a`)
  //    - since we uncommitting (by reserving) then `a` is to be subtracted from current_tag. (`x` is `-a`).
  //    - amount of uncommitted size is in table `commit[1][4,5]` which is `-a,0` that means subtract `a` from current_tag.
                                       // existing state
  SingleDiff::delta reserve[4][3*2] = {// Rl    Rs     C
                                         {0,0, -a,0, -a,0 },   // op == Release
                                         {0,a, -a,a, -a,a },   // op == Reserve
                                         {0,a, -a,a, -a,a },   // op == Commit
                                         {0,0,  0,0,  0,0 }    // op == Uncommit
                                      };
  SingleDiff::delta commit[4][3*2] = {// Rl    Rs     C
                                        {0,0,  0,0, -a,0 },    // op == Release
                                        {0,0,  0,0, -a,0 },    // op == Reserve
                                        {0,a,  0,a, -a,a },    // op == Commit
                                        {0,0,  0,0, -a,0 }     // op == Uncommit
                                     };
  SingleDiff& from_rescom = diff.tag[NMTUtil::tag_to_index(current_tag)];
  SingleDiff&   to_rescom = diff.tag[NMTUtil::tag_to_index(operation_tag)];
  int st = state_to_index(ex);
  from_rescom.reserve += reserve[op][st * 2    ];
    to_rescom.reserve += reserve[op][st * 2 + 1];
  from_rescom.commit  +=  commit[op][st * 2    ];
    to_rescom.commit  +=  commit[op][st * 2 + 1];

}
// update the region state between n1 and n2. Since n1 and n2 are pointers, any update of them will be visible from tree.
// If n1 is noop, it can be removed because its left region (n1->val().in) is already decided and its right state (n1->val().out) is decided here.
// The state of right of n2 (n2->val().out) cannot be decided here yet.
void VMATree::update_region(TreapNode* n1, TreapNode* n2, const RequestInfo& req, SummaryDiff& diff) {
  assert(n1 != nullptr,"sanity");
  assert(n2 != nullptr,"sanity");
  //.........n1......n2......
  //          ^------^
  //             |
  IntervalState exSt = n1->val().out; // existing state info


  StateType existing_state              = exSt.type();
  MemTag    existing_tag                = exSt.mem_tag();
  SIndex    existing_reserve_callstack  = exSt.reserved_stack();
  SIndex    existing_commit_callstack   = exSt.committed_stack();

  StateType new_state                   = get_new_state(existing_state, req);
  MemTag    new_tag                     = get_new_tag(n1->val().out.mem_tag(), req);
  SIndex    new_reserve_callstack       = get_new_reserve_callstack(existing_reserve_callstack, existing_state, req);
  SIndex    new_commit_callstack        = get_new_commit_callstack(existing_commit_callstack, existing_state, req);

  //  n1........n2
  // out-->
  n1->val().out.set_tag(new_tag);
  n1->val().out.set_type(new_state);
  n1->val().out.set_reserve_stack(new_reserve_callstack);
  n1->val().out.set_commit_stack(new_commit_callstack);

  //  n1........n2
  //         <--in
  n2->val().in.set_tag(new_tag);
  n2->val().in.set_type(new_state);
  n2->val().in.set_reserve_stack(new_reserve_callstack);
  n2->val().in.set_commit_stack(new_commit_callstack);

  SingleDiff::delta region_size = n2->key() - n1->key();
  compute_summary_diff(region_size, existing_tag, existing_state, req, new_tag, diff);
}

VMATree::SummaryDiff VMATree::register_mapping(position _A, position _B, StateType state,
                                               const RegionData& metadata, bool use_tag_inplace) {

  if (_A == _B) {
    return SummaryDiff();
  }
  assert(_A < _B, "should be");
  SummaryDiff diff;
  RequestInfo req{_A, _B, state, metadata.mem_tag, metadata.stack_idx, use_tag_inplace};
  IntervalChange stA{
      IntervalState{StateType::Released, empty_regiondata},
      IntervalState{              state,   metadata}
  };
  IntervalChange stB{
      IntervalState{              state,   metadata},
      IntervalState{StateType::Released, empty_regiondata}
  };
  stA.out.set_commit_stack(NativeCallStackStorage::invalid);
  stB.in.set_commit_stack(NativeCallStackStorage::invalid);
  VMATreap::Range rA = _tree.find_enclosing_range(_A);
  VMATreap::Range rB = _tree.find_enclosing_range(_B);

  // nodes:          .....X.......Y...Z......W........U
  // request:                 A------------------B
  // X,Y = enclosing_nodes(A)
  // W,U = enclosing_nodes(B)
  // The cases are whether or not X and Y exists and X == A. (A == Y doesn't happen since it is searched by 'lt' predicate)
  // The cases are whether or not W and U exists and W == B. (B == U doesn't happen since it is searched by 'lt' predicate)

  // We update regions in 3 sections: 1) X..A..Y, 2) Y....W, 3) W..B..U
  // Y: is the closest node greater than A, but less than B
  // W: is the closest node less than B, but greater than A
  // The regions in [Y,W) are updated in a loop. We update X..A..Y before the loop and W..B..U after the loop.
  // The table below summarizes the overlap cases. The overlapping case depends on whether X, Y, W and U exist or not,
  // and if they exist whether they are the same or not.
  // In the notations here, when there is not dot ('.') between two nodes it meaans that they are the same. For example,
  // ...XA....Y.... means X == A.


  // row  0:  .........A..................B.....
  // row  1:  .........A...YW.............B.....  // it is impossible, since it means only one node exists in the tree.
  // row  2:  .........A...Y..........W...B.....
  // row  3:  .........A...Y.............WB.....

  // row  4:  .....X...A..................B.....
  // row  5:  .....X...A...YW.............B.....
  // row  6:  .....X...A...Y..........W...B.....
  // row  7:  .....X...A...Y.............WB.....

  // row  8:  ........XA..................B.....
  // row  9:  ........XA...YW.............B.....
  // row 10:  ........XA...Y..........W...B.....
  // row 11:  ........XA...Y.............WB.....

  // row 12:  .........A..................B....U
  // row 13:  .........A...YW.............B....U
  // row 14:  .........A...Y..........W...B....U
  // row 15:  .........A...Y.............WB....U

  // row 16:  .....X...A..................B....U
  // row 17:  .....X...A...YW.............B....U
  // row 18:  .....X...A...Y..........W...B....U
  // row 19:  .....X...A...Y.............WB....U

  // row 20:  ........XA..................B....U
  // row 21:  ........XA...YW.............B....U
  // row 22:  ........XA...Y..........W...B....U
  // row 23:  ........XA...Y.............WB....U


  // We intentionally did not summarize/compress the cases to keep them as separate.
  // This expanded way of describing the cases helps us to understand/analyze/verify/debug/maintain
  // the corresponding code more easily.
  // Mapping of table to row, row to switch-case should be consistent. If one changes, the others have
  // to be updated accordingly. The sequence of dependecies is: table -> row no -> switch(row)-case -> code.
  // Meaning that whenever any of one item in this sequence is changed, the rest of the consequent items to
  // be checked/changed.

  TreapNode* X = rA.start;
  TreapNode* Y = rA.end;
  TreapNode* W = rB.start;
  TreapNode* U = rB.end;
  TreapNode nA{_A, stA, 0}; // the node that represents A
  TreapNode nB{_B, stB, 0}; // the node that represents B
  TreapNode* A = &nA;
  TreapNode* B = &nB;
  auto upsert_if= [&](TreapNode* node) {
    if (!node->val().is_noop()) {
      _tree.upsert(node->key(), node->val());
    }
  };
  // update region between n1 and n2
  auto update = [&](TreapNode* n1, TreapNode* n2) {
    update_region(n1, n2, req, diff);
  };
  auto remove_if = [&](TreapNode* node) -> bool{
    if (node->val().is_noop()) {
      _tree.remove(node->key());
      return true;
    }
    return false;
  };
  GrowableArrayCHeap<position, mtNMT> to_be_removed;
  // update regions in [Y,W)
  auto update_loop = [&]() {
    TreapNode* prev = nullptr;
    _tree.visit_range_in_order(_A + 1, _B + 1, [&](TreapNode* curr) {
      if (prev != nullptr) {
        update_region(prev, curr, req, diff);
        // during visit, structure of the tree should not be changed
        // keep the keys to be removed, and remove them later
        if (prev->val().is_noop()) {
          to_be_removed.push(prev->key());
        }
      }
      prev = curr;
    });
  };
  // update region of [A,T)
  auto update_A = [&](TreapNode* T) {
    A->val().out = A->val().in;
    update(A, T);
  };
  bool X_exists = X != nullptr;
  bool Y_exists = Y != nullptr && Y->key() <= _B;
  bool W_exists = W != nullptr && W->key() > _A;
  bool U_exists = U != nullptr;
  bool X_eq_A = X_exists && X->key() == _A;
  bool W_eq_B = W_exists && W->key() == _B;
  bool Y_eq_W = Y_exists && W_exists && W->key() == Y->key();
  int row = -1;
#ifdef ASSERT
  auto print_case = [&]() {
    log_trace(vmatree)(" req: %4d---%4d", (int)_A, (int)_B);
    log_trace(vmatree)(" row: %2d", row);
    log_trace(vmatree)(" X: %4ld", X_exists ? (long)X->key() : -1);
    log_trace(vmatree)(" Y: %4ld", Y_exists ? (long)Y->key() : -1);
    log_trace(vmatree)(" W: %4ld", W_exists ? (long)W->key() : -1);
    log_trace(vmatree)(" U: %4ld", U_exists ? (long)U->key() : -1);
  };
#endif
  // Order of the nodes if they exist are as: X <= A < Y <= W <= B < U
  //             A---------------------------B
  //       X           Y          YW         WB          U
  //       XA          Y          YW         WB          U
  if (!X_exists && !Y_exists                       && !U_exists) { row =  0; }
  if (!X_exists &&  Y_exists &&  Y_eq_W && !W_eq_B && !U_exists) { row =  1; }
  if (!X_exists &&  Y_exists && !Y_eq_W && !W_eq_B && !U_exists) { row =  2; }
  if (!X_exists &&  Y_exists &&             W_eq_B && !U_exists) { row =  3; }

<<<<<<< HEAD
  // Now we handle B.
  // We first search all nodes that are (A, B]. All of these nodes
  // need to be deleted and summary accounted for. The last node before B determines B's outgoing state.
  // If there is no node between A and B, its A's incoming state.
  GrowableArrayCHeap<AddressState, mtNMT> to_be_deleted_inbetween_a_b;
  bool B_needs_insert = true;

  // Find all nodes between (A, B] and record their addresses and values. Also update B's
  // outgoing state.
  _tree.visit_range_in_order(A + 1, B + 1, [&](TreapNode* head) {
    int cmp_B = PositionComparator::cmp(head->key(), B);
    stB.out = out_state(head);
    if (cmp_B < 0) {
      // Record all nodes preceding B.
      to_be_deleted_inbetween_a_b.push({head->key(), head->val()});
    } else if (cmp_B == 0) {
      // Re-purpose B node, unless it would result in a noop node, in
      // which case record old node at B for deletion and summary accounting.
      if (stB.is_noop()) {
        to_be_deleted_inbetween_a_b.push(AddressState{B, head->val()});
      } else {
        head->val() = stB;
      }
      B_needs_insert = false;
    }
    return true;
  });
=======
  if ( X_exists && !Y_exists                       && !U_exists) { row =  4; }
  if ( X_exists &&  Y_exists &&  Y_eq_W && !W_eq_B && !U_exists) { row =  5; }
  if ( X_exists &&  Y_exists && !Y_eq_W && !W_eq_B && !U_exists) { row =  6; }
  if ( X_exists &&  Y_exists &&             W_eq_B && !U_exists) { row =  7; }
>>>>>>> 3a188726

  if ( X_eq_A   && !Y_exists                       && !U_exists) { row =  8; }
  if ( X_eq_A   &&  Y_exists &&  Y_eq_W && !W_eq_B && !U_exists) { row =  9; }
  if ( X_eq_A   &&  Y_exists && !Y_eq_W && !W_eq_B && !U_exists) { row = 10; }
  if ( X_eq_A   &&  Y_exists &&             W_eq_B && !U_exists) { row = 11; }

<<<<<<< HEAD
  // We now need to:
  // a) Delete all nodes between (A, B]. Including B in the case of a noop.
  // b) Perform summary accounting
  SummaryDiff diff;
  if (to_be_deleted_inbetween_a_b.length() == 0 && LEQ_A_found) {
    // We must have smashed a hole in an existing region (or replaced it entirely).
    // LEQ_A < A < B <= C
    SingleDiff& rescom = diff.tag[NMTUtil::tag_to_index(LEQ_A.out().mem_tag())];
    if (LEQ_A.out().type() == StateType::Reserved) {
      rescom.reserve -= B - A;
    } else if (LEQ_A.out().type() == StateType::Committed) {
      rescom.commit -= B - A;
      rescom.reserve -= B - A;
    }
  }
=======
  if (!X_exists && !Y_exists                       &&  U_exists) { row = 12; }
  if (!X_exists &&  Y_exists &&  Y_eq_W && !W_eq_B &&  U_exists) { row = 13; }
  if (!X_exists &&  Y_exists && !Y_eq_W && !W_eq_B &&  U_exists) { row = 14; }
  if (!X_exists &&  Y_exists &&             W_eq_B &&  U_exists) { row = 15; }

  if ( X_exists && !Y_exists                       &&  U_exists) { row = 16; }
  if ( X_exists &&  Y_exists &&  Y_eq_W && !W_eq_B &&  U_exists) { row = 17; }
  if ( X_exists &&  Y_exists && !Y_eq_W && !W_eq_B &&  U_exists) { row = 18; }
  if ( X_exists &&  Y_exists &&             W_eq_B &&  U_exists) { row = 19; }
>>>>>>> 3a188726

  if ( X_eq_A   && !Y_exists                       &&  U_exists) { row = 20; }
  if ( X_eq_A   &&  Y_exists &&  Y_eq_W && !W_eq_B &&  U_exists) { row = 21; }
  if ( X_eq_A   &&  Y_exists && !Y_eq_W && !W_eq_B &&  U_exists) { row = 22; }
  if ( X_eq_A   &&  Y_exists &&             W_eq_B &&  U_exists) { row = 23; }

  DEBUG_ONLY(print_case();)
  switch(row) {
    // row  0:  .........A..................B.....
    case 0: {
      update_A(B);
      upsert_if(A);
      upsert_if(B);
      break;
    }
    // row  1:  .........A...YW.............B.....
    case 1: {
      ShouldNotReachHere();
      break;
    }
    // row  2:  .........A...Y..........W...B.....
    case 2: {
      update_A(Y);
      upsert_if(A);
      update_loop();
      remove_if(Y);
      update(W, B);
      remove_if(W);
      upsert_if(B);
      break;
    }
    // row  3:  .........A...Y.............WB.....
    case 3: {
      update_A(Y);
      upsert_if(A);
      update_loop();
      remove_if(W);
      break;
    }
    // row  4:  .....X...A..................B.....
    case 4: {
      A->val().in = X->val().out;
      update_A(B);
      upsert_if(A);
      upsert_if(B);
      break;
    }
    // row  5:  .....X...A...YW.............B.....
    case 5: {
      A->val().in = X->val().out;
      update_A(Y);
      upsert_if(A);
      update(Y, B);
      remove_if(Y);
      upsert_if(B);
      break;
    }
    // row  6:  .....X...A...Y..........W...B.....
    case 6: {
      A->val().in = X->val().out;
      update_A(Y);
      upsert_if(A);
      update_loop();
      update(W, B);
      remove_if(W);
      upsert_if(B);
      break;
    }
    // row  7:  .....X...A...Y.............WB.....
    case 7: {
      A->val().in = X->val().out;
      update_A(Y);
      upsert_if(A);
      update_loop();
      remove_if(W);
      break;
    }
    // row  8:  ........XA..................B.....
    case 8: {
      update(X, B);
      remove_if(X);
      upsert_if(B);
      break;
    }
    // row  9:  ........XA...YW.............B.....
    case 9: {
      update(X, Y);
      remove_if(X);
      update(W, B);
      remove_if(W);
      upsert_if(B);
      break;
    }
    // row 10:  ........XA...Y..........W...B.....
    case 10: {
      update(X, Y);
      remove_if(X);
      update_loop();
      update(W, B);
      remove_if(W);
      upsert_if(B);
      break;
    }
    // row 11:  ........XA...Y.............WB.....
    case 11: {
      update(X, Y);
      remove_if(X);
      update_loop();
      remove_if(W);
      break;
    }
    // row 12:  .........A..................B....U
    case 12: {
      update_A(B);
      upsert_if(A);
      upsert_if(B);
      break;
    }
    // row 13:  .........A...YW.............B....U
    case 13: {
      update_A(Y);
      upsert_if(A);
      update(W, B);
      remove_if(W);
      B->val().out = U->val().in;
      upsert_if(B);
      break;
    }
    // row 14:  .........A...Y..........W...B....U
    case 14: {
      update_A(Y);
      upsert_if(A);
      update_loop();
      update(W, B);
      remove_if(W);
      B->val().out = U->val().in;
      upsert_if(B);
      break;
    }
    // row 15:  .........A...Y.............WB....U
    case 15: {
      update_A(Y);
      upsert_if(A);
      update_loop();
      remove_if(W);
      break;
    }
    // row 16:  .....X...A..................B....U
    case 16: {
      A->val().in = X->val().out;
      update_A(B);
      upsert_if(A);
      B->val().out = U->val().in;
      upsert_if(B);
      break;
    }
    // row 17:  .....X...A...YW.............B....U
    case 17: {
      A->val().in = X->val().out;
      update_A(Y);
      upsert_if(A);
      update(W, B);
      remove_if(W);
      B->val().out = U->val().in;
      upsert_if(B);
      break;
    }
    // row 18:  .....X...A...Y..........W...B....U
    case 18: {
      A->val().in = X->val().out;
      update_A(Y);
      upsert_if(A);
      update_loop();
      update(W, B);
      remove_if(W);
      B->val().out = U->val().in;
      upsert_if(B);
      break;
    }
    // row 19:  .....X...A...Y.............WB....U
    case 19: {
      A->val().in = X->val().out;
      update_A(Y);
      upsert_if(A);
      update_loop();
      remove_if(W);
      break;
    }
    // row 20:  ........XA..................B....U
    case 20: {
      update(X, B);
      remove_if(X);
      B->val().out = U->val().in;
      upsert_if(B);
      break;
    }
    // row 21:  ........XA...YW.............B....U
    case 21: {
      update(X, Y);
      remove_if(X);
      update(W, B);
      remove_if(W);
      B->val().out = U->val().in;
      upsert_if(B);
      break;
    }
    // row 22:  ........XA...Y..........W...B....U
    case 22: {
      update(X, Y);
      remove_if(X);
      update_loop();
      update(W, B);
      remove_if(W);
      B->val().out = U->val().in;
      upsert_if(B);
      break;
    }
    // row 23:  ........XA...Y.............WB....U
    case 23: {
      update(X, Y);
      remove_if(X);
      update_loop();
      remove_if(W);
      break;
    }
    default:
      ShouldNotReachHere();
  }

<<<<<<< HEAD
  // Finally, we can register the new region [A, B)'s summary data.
  SingleDiff& rescom = diff.tag[NMTUtil::tag_to_index(stA.out.mem_tag())];
  if (state == StateType::Reserved) {
    rescom.reserve += B - A;
  } else if (state == StateType::Committed) {
    rescom.reserve += B - A;
    rescom.commit += B - A;
=======
  // Remove the 'noop' nodes that found inside the loop
  while(to_be_removed.length() != 0) {
    _tree.remove(to_be_removed.pop());
>>>>>>> 3a188726
  }

  return diff;
}

#ifdef ASSERT
void VMATree::print_on(outputStream* out) {
  visit_in_order([&](TreapNode* current) {
<<<<<<< HEAD
    out->print("%zu (%s) - %s - ", current->key(), NMTUtil::tag_to_name(out_state(current).mem_tag()),
               statetype_to_string(out_state(current).type()));
    return true;
=======
    out->print("%zu (%s) - %s [%d, %d]-> ", current->key(), NMTUtil::tag_to_name(out_state(current).mem_tag()),
              statetype_to_string(out_state(current).type()), current->val().out.reserved_stack(), current->val().out.committed_stack());
>>>>>>> 3a188726
  });
  out->cr();
}
#endif

VMATree::SummaryDiff VMATree::set_tag(const position start, const size size, const MemTag tag) {
  auto pos = [](TreapNode* n) { return n->key(); };
  position from = start;
  position end  = from+size;
  size_t remsize = size;
  VMATreap::Range range(nullptr, nullptr);

  // Find the next range to adjust and set range, remsize and from
  // appropriately. If it returns false, there is no valid next range.
  auto find_next_range = [&]() -> bool {
    range = _tree.find_enclosing_range(from);
    if ((range.start == nullptr && range.end == nullptr) ||
        (range.start != nullptr && range.end == nullptr)) {
      // There is no range containing the starting address
      assert(range.start->val().out.type() == StateType::Released, "must be");
      return false;
    } else if (range.start == nullptr && range.end != nullptr) {
      position found_end = pos(range.end);
      if (found_end >= end) {
        // The found address is outside of our range, we can end now.
        return false;
      }
      // There is at least one range [found_end, ?) which starts within [start, end)
      // Use this as the range instead.
      range = _tree.find_enclosing_range(found_end);
      remsize = end - found_end;
      from = found_end;
    }
    return true;
  };

  bool success = find_next_range();
  if (!success) return SummaryDiff();
  assert(range.start != nullptr && range.end != nullptr, "must be");

  end = MIN2(from + remsize, pos(range.end));
  IntervalState& out = out_state(range.start);
  StateType type = out.type();

  SummaryDiff diff;
  // Ignore any released ranges, these must be mtNone and have no stack
  if (type != StateType::Released) {
    RegionData new_data = RegionData(out.reserved_stack(), tag);
    SummaryDiff result = register_mapping(from, end, type, new_data);
    diff.add(result);
  }

  remsize = remsize - (end - from);
  from = end;

  // If end < from + sz then there are multiple ranges for which to set the flag.
  while (end < from + remsize) {
    // Using register_mapping may invalidate the already found range, so we must
    // use find_next_range repeatedly
    bool success = find_next_range();
    if (!success) return diff;
    assert(range.start != nullptr && range.end != nullptr, "must be");

    end = MIN2(from + remsize, pos(range.end));
    IntervalState& out = out_state(range.start);
    StateType type = out.type();

    if (type != StateType::Released) {
      RegionData new_data = RegionData(out.reserved_stack(), tag);
      SummaryDiff result = register_mapping(from, end, type, new_data);
      diff.add(result);
    }
    remsize = remsize - (end - from);
    from = end;
  }

  return diff;
}

#ifdef ASSERT
void VMATree::SummaryDiff::print_on(outputStream* out) {
  for (int i = 0; i < mt_number_of_tags; i++) {
    if (tag[i].reserve == 0 && tag[i].commit == 0) {
      continue;
    }
    out->print_cr("Tag %s R: " INT64_FORMAT " C: " INT64_FORMAT, NMTUtil::tag_to_enum_name((MemTag)i), tag[i].reserve,
                  tag[i].commit);
  }
}
#endif<|MERGE_RESOLUTION|>--- conflicted
+++ resolved
@@ -82,171 +82,11 @@
 
 const VMATree::RegionData VMATree::empty_regiondata{NativeCallStackStorage::invalid, mtNone};
 
-<<<<<<< HEAD
 const char* VMATree::statetype_strings[4] = {
   "released","reserved", "only-committed", "committed",
-=======
-const char* VMATree::statetype_strings[3] = {
-  "released", "reserved", "committed"
->>>>>>> 3a188726
 };
 
-VMATree::SIndex VMATree::get_new_reserve_callstack(const SIndex es, const StateType ex, const RequestInfo& req) const {
-  const SIndex ES = NativeCallStackStorage::invalid; // Empty Stack
-  const SIndex rq = req.callstack;
-  const int op = req.op_to_index();
-  const Operation oper = req.op();
-  assert(op >= 0 && op < 4, "should be");
-  assert(op >= 0 && op < 4, "should be");
-                            // existing state
-  SIndex result[4][3] = {// Rl  Rs   C
-                           {ES, ES, ES},   // op == Release
-                           {rq, rq, rq},   // op == Reserve
-                           {es, es, es},   // op == Commit
-                           {es, es, es}    // op == Uncommit
-                           };
-  // When committing a Released region, the reserve-call-stack of the region should also be as what is in the request
-  if (oper == Operation::Commit && ex == StateType::Released) {
-    return rq;
-  } else {
-    return result[op][state_to_index(ex)];
-  }
-}
-
-VMATree::SIndex VMATree::get_new_commit_callstack(const SIndex es, const StateType ex, const RequestInfo& req) const {
-  const SIndex ES = NativeCallStackStorage::invalid; // Empty Stack
-  const SIndex rq = req.callstack;
-  const int op_index = req.op_to_index();
-  const Operation op = req.op();
-  assert(op_index >= 0 && op_index < 4, "should be");
-                         // existing state
-  SIndex result[4][3] = {// Rl  Rs   C
-                           {ES, ES, ES},   // op == Release
-                           {ES, ES, ES},   // op == Reserve
-                           {rq, rq, rq},   // op == Commit
-                           {ES, ES, ES}    // op == Uncommit
-                        };
-  return result[op_index][state_to_index(ex)];
-}
-
-VMATree::StateType VMATree::get_new_state(const StateType ex, const RequestInfo& req) const {
-  const StateType Rl = StateType::Released;
-  const StateType Rs = StateType::Reserved;
-  const StateType C = StateType::Committed;
-  const int op = req.op_to_index();
-  assert(op >= 0 && op < 4, "should be");
-                            // existing state
-  StateType result[4][3] = {// Rl  Rs   C
-                              {Rl, Rl, Rl},   // op == Release
-                              {Rs, Rs, Rs},   // op == Reserve
-                              { C,  C,  C},   // op == Commit
-                              {Rl, Rs, Rs}    // op == Uncommit
-                           };
-  return result[op][state_to_index(ex)];
-}
-
-MemTag VMATree::get_new_tag(const MemTag ex, const RequestInfo& req) const {
-  switch(req.op()) {
-    case Operation::Release:
-      return mtNone;
-    case Operation::Reserve:
-      return req.tag;
-    case Operation::Commit:
-      return req.use_tag_inplace ? ex : req.tag;
-    case Operation::Uncommit:
-      return ex;
-    default:
-      break;
-  }
-  return mtNone;
-}
-
-void VMATree::compute_summary_diff(const SingleDiff::delta region_size,
-                                   const MemTag current_tag,
-                                   const StateType& ex,
-                                   const RequestInfo& req,
-                                   const MemTag operation_tag,
-                                   SummaryDiff& diff) const {
-  const StateType Rl = StateType::Released;
-  const StateType Rs = StateType::Reserved;
-  const StateType C = StateType::Committed;
-  const int op = req.op_to_index();
-  const Operation oper =  req.op();
-  assert(op >= 0 && op < 4, "should be");
-
-  SingleDiff::delta a = region_size;
-  // A region with size `a` has a state as <column> and an operation is requested as in <row>
-  // The region has tag `current_tag` and the operation has tag `operation_tag`.
-  // For each state, we decide how much to be added/subtracted from current_tag to operation_tag. Two tables for reserve and commit.
-  // Each pair of <x,y> in the table means add `x` to current_tag and add `y` to operation_tag. There are 3 pairs in each row for 3 states.
-  // For example, `reserve[1][4,5]` says `-a,a` means:
-  //    - we are reserving with operation_tag a region which is already commited with current_tag
-  //    - since we are reserving, then `a` will be added to operation_tag. (`y` is `a`)
-  //    - since we uncommitting (by reserving) then `a` is to be subtracted from current_tag. (`x` is `-a`).
-  //    - amount of uncommitted size is in table `commit[1][4,5]` which is `-a,0` that means subtract `a` from current_tag.
-                                       // existing state
-  SingleDiff::delta reserve[4][3*2] = {// Rl    Rs     C
-                                         {0,0, -a,0, -a,0 },   // op == Release
-                                         {0,a, -a,a, -a,a },   // op == Reserve
-                                         {0,a, -a,a, -a,a },   // op == Commit
-                                         {0,0,  0,0,  0,0 }    // op == Uncommit
-                                      };
-  SingleDiff::delta commit[4][3*2] = {// Rl    Rs     C
-                                        {0,0,  0,0, -a,0 },    // op == Release
-                                        {0,0,  0,0, -a,0 },    // op == Reserve
-                                        {0,a,  0,a, -a,a },    // op == Commit
-                                        {0,0,  0,0, -a,0 }     // op == Uncommit
-                                     };
-  SingleDiff& from_rescom = diff.tag[NMTUtil::tag_to_index(current_tag)];
-  SingleDiff&   to_rescom = diff.tag[NMTUtil::tag_to_index(operation_tag)];
-  int st = state_to_index(ex);
-  from_rescom.reserve += reserve[op][st * 2    ];
-    to_rescom.reserve += reserve[op][st * 2 + 1];
-  from_rescom.commit  +=  commit[op][st * 2    ];
-    to_rescom.commit  +=  commit[op][st * 2 + 1];
-
-}
-// update the region state between n1 and n2. Since n1 and n2 are pointers, any update of them will be visible from tree.
-// If n1 is noop, it can be removed because its left region (n1->val().in) is already decided and its right state (n1->val().out) is decided here.
-// The state of right of n2 (n2->val().out) cannot be decided here yet.
-void VMATree::update_region(TreapNode* n1, TreapNode* n2, const RequestInfo& req, SummaryDiff& diff) {
-  assert(n1 != nullptr,"sanity");
-  assert(n2 != nullptr,"sanity");
-  //.........n1......n2......
-  //          ^------^
-  //             |
-  IntervalState exSt = n1->val().out; // existing state info
-
-
-  StateType existing_state              = exSt.type();
-  MemTag    existing_tag                = exSt.mem_tag();
-  SIndex    existing_reserve_callstack  = exSt.reserved_stack();
-  SIndex    existing_commit_callstack   = exSt.committed_stack();
-
-  StateType new_state                   = get_new_state(existing_state, req);
-  MemTag    new_tag                     = get_new_tag(n1->val().out.mem_tag(), req);
-  SIndex    new_reserve_callstack       = get_new_reserve_callstack(existing_reserve_callstack, existing_state, req);
-  SIndex    new_commit_callstack        = get_new_commit_callstack(existing_commit_callstack, existing_state, req);
-
-  //  n1........n2
-  // out-->
-  n1->val().out.set_tag(new_tag);
-  n1->val().out.set_type(new_state);
-  n1->val().out.set_reserve_stack(new_reserve_callstack);
-  n1->val().out.set_commit_stack(new_commit_callstack);
-
-  //  n1........n2
-  //         <--in
-  n2->val().in.set_tag(new_tag);
-  n2->val().in.set_type(new_state);
-  n2->val().in.set_reserve_stack(new_reserve_callstack);
-  n2->val().in.set_commit_stack(new_commit_callstack);
-
-  SingleDiff::delta region_size = n2->key() - n1->key();
-  compute_summary_diff(region_size, existing_tag, existing_state, req, new_tag, diff);
-}
-
-VMATree::SummaryDiff VMATree::register_mapping(position _A, position _B, StateType state,
+VMATree::SummaryDiff VMATree::register_mapping(position A, position B, StateType state,
                                                const RegionData& metadata, bool use_tag_inplace) {
 
   if (_A == _B) {
@@ -396,63 +236,16 @@
   if (!X_exists &&  Y_exists && !Y_eq_W && !W_eq_B && !U_exists) { row =  2; }
   if (!X_exists &&  Y_exists &&             W_eq_B && !U_exists) { row =  3; }
 
-<<<<<<< HEAD
-  // Now we handle B.
-  // We first search all nodes that are (A, B]. All of these nodes
-  // need to be deleted and summary accounted for. The last node before B determines B's outgoing state.
-  // If there is no node between A and B, its A's incoming state.
-  GrowableArrayCHeap<AddressState, mtNMT> to_be_deleted_inbetween_a_b;
-  bool B_needs_insert = true;
-
-  // Find all nodes between (A, B] and record their addresses and values. Also update B's
-  // outgoing state.
-  _tree.visit_range_in_order(A + 1, B + 1, [&](TreapNode* head) {
-    int cmp_B = PositionComparator::cmp(head->key(), B);
-    stB.out = out_state(head);
-    if (cmp_B < 0) {
-      // Record all nodes preceding B.
-      to_be_deleted_inbetween_a_b.push({head->key(), head->val()});
-    } else if (cmp_B == 0) {
-      // Re-purpose B node, unless it would result in a noop node, in
-      // which case record old node at B for deletion and summary accounting.
-      if (stB.is_noop()) {
-        to_be_deleted_inbetween_a_b.push(AddressState{B, head->val()});
-      } else {
-        head->val() = stB;
-      }
-      B_needs_insert = false;
-    }
-    return true;
-  });
-=======
   if ( X_exists && !Y_exists                       && !U_exists) { row =  4; }
   if ( X_exists &&  Y_exists &&  Y_eq_W && !W_eq_B && !U_exists) { row =  5; }
   if ( X_exists &&  Y_exists && !Y_eq_W && !W_eq_B && !U_exists) { row =  6; }
   if ( X_exists &&  Y_exists &&             W_eq_B && !U_exists) { row =  7; }
->>>>>>> 3a188726
 
   if ( X_eq_A   && !Y_exists                       && !U_exists) { row =  8; }
   if ( X_eq_A   &&  Y_exists &&  Y_eq_W && !W_eq_B && !U_exists) { row =  9; }
   if ( X_eq_A   &&  Y_exists && !Y_eq_W && !W_eq_B && !U_exists) { row = 10; }
   if ( X_eq_A   &&  Y_exists &&             W_eq_B && !U_exists) { row = 11; }
 
-<<<<<<< HEAD
-  // We now need to:
-  // a) Delete all nodes between (A, B]. Including B in the case of a noop.
-  // b) Perform summary accounting
-  SummaryDiff diff;
-  if (to_be_deleted_inbetween_a_b.length() == 0 && LEQ_A_found) {
-    // We must have smashed a hole in an existing region (or replaced it entirely).
-    // LEQ_A < A < B <= C
-    SingleDiff& rescom = diff.tag[NMTUtil::tag_to_index(LEQ_A.out().mem_tag())];
-    if (LEQ_A.out().type() == StateType::Reserved) {
-      rescom.reserve -= B - A;
-    } else if (LEQ_A.out().type() == StateType::Committed) {
-      rescom.commit -= B - A;
-      rescom.reserve -= B - A;
-    }
-  }
-=======
   if (!X_exists && !Y_exists                       &&  U_exists) { row = 12; }
   if (!X_exists &&  Y_exists &&  Y_eq_W && !W_eq_B &&  U_exists) { row = 13; }
   if (!X_exists &&  Y_exists && !Y_eq_W && !W_eq_B &&  U_exists) { row = 14; }
@@ -462,7 +255,6 @@
   if ( X_exists &&  Y_exists &&  Y_eq_W && !W_eq_B &&  U_exists) { row = 17; }
   if ( X_exists &&  Y_exists && !Y_eq_W && !W_eq_B &&  U_exists) { row = 18; }
   if ( X_exists &&  Y_exists &&             W_eq_B &&  U_exists) { row = 19; }
->>>>>>> 3a188726
 
   if ( X_eq_A   && !Y_exists                       &&  U_exists) { row = 20; }
   if ( X_eq_A   &&  Y_exists &&  Y_eq_W && !W_eq_B &&  U_exists) { row = 21; }
@@ -692,19 +484,9 @@
       ShouldNotReachHere();
   }
 
-<<<<<<< HEAD
-  // Finally, we can register the new region [A, B)'s summary data.
-  SingleDiff& rescom = diff.tag[NMTUtil::tag_to_index(stA.out.mem_tag())];
-  if (state == StateType::Reserved) {
-    rescom.reserve += B - A;
-  } else if (state == StateType::Committed) {
-    rescom.reserve += B - A;
-    rescom.commit += B - A;
-=======
   // Remove the 'noop' nodes that found inside the loop
   while(to_be_removed.length() != 0) {
     _tree.remove(to_be_removed.pop());
->>>>>>> 3a188726
   }
 
   return diff;
@@ -713,14 +495,8 @@
 #ifdef ASSERT
 void VMATree::print_on(outputStream* out) {
   visit_in_order([&](TreapNode* current) {
-<<<<<<< HEAD
-    out->print("%zu (%s) - %s - ", current->key(), NMTUtil::tag_to_name(out_state(current).mem_tag()),
-               statetype_to_string(out_state(current).type()));
-    return true;
-=======
     out->print("%zu (%s) - %s [%d, %d]-> ", current->key(), NMTUtil::tag_to_name(out_state(current).mem_tag()),
               statetype_to_string(out_state(current).type()), current->val().out.reserved_stack(), current->val().out.committed_stack());
->>>>>>> 3a188726
   });
   out->cr();
 }
