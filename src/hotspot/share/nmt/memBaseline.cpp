--- conflicted
+++ resolved
@@ -127,8 +127,6 @@
 
   assert(_vma_allocations == nullptr, "must");
 
-<<<<<<< HEAD
-=======
   {
     MemTracker::NmtVirtualMemoryLocker locker;
     _vma_allocations = new (mtNMT, std::nothrow) RegionsTree(*VirtualMemoryTracker::Instance::tree());
@@ -137,7 +135,6 @@
     }
   }
 
->>>>>>> 75269fdb
   if (!aggregate_virtual_memory_allocation_sites()) {
     return false;
   }
@@ -176,13 +173,8 @@
 
   VirtualMemoryAllocationSite* site;
   bool failed_oom = false;
-<<<<<<< HEAD
   _vma_allocations->visit_reserved_regions([&](VirtualMemoryRegion& rgn) {
     VirtualMemoryAllocationSite tmp(*rgn.reserved_call_stack(), rgn.mem_tag());
-=======
-  _vma_allocations->visit_reserved_regions([&](ReservedMemoryRegion& rgn) {
-    VirtualMemoryAllocationSite tmp(*rgn.call_stack(), rgn.mem_tag());
->>>>>>> 75269fdb
     site = allocation_sites.find(tmp);
     if (site == nullptr) {
       LinkedListNode<VirtualMemoryAllocationSite>* node =
@@ -194,12 +186,8 @@
       site = node->data();
     }
     site->reserve_memory(rgn.size());
-<<<<<<< HEAD
-    site->commit_memory(VirtualMemoryTracker::Instance::committed_size(&rgn));
-=======
 
     site->commit_memory(_vma_allocations->committed_size(rgn));
->>>>>>> 75269fdb
     return true;
   });
 
