/*
 * Copyright (c) 2024, 2025, Oracle and/or its affiliates. All rights reserved.
 * DO NOT ALTER OR REMOVE COPYRIGHT NOTICES OR THIS FILE HEADER.
 *
 * This code is free software; you can redistribute it and/or modify it
 * under the terms of the GNU General Public License version 2 only, as
 * published by the Free Software Foundation.
 *
 * This code is distributed in the hope that it will be useful, but WITHOUT
 * ANY WARRANTY; without even the implied warranty of MERCHANTABILITY or
 * FITNESS FOR A PARTICULAR PURPOSE.  See the GNU General Public License
 * version 2 for more details (a copy is included in the LICENSE file that
 * accompanied this code).
 *
 * You should have received a copy of the GNU General Public License version
 * 2 along with this work; if not, write to the Free Software Foundation,
 * Inc., 51 Franklin St, Fifth Floor, Boston, MA 02110-1301 USA.
 *
 * Please contact Oracle, 500 Oracle Parkway, Redwood Shores, CA 94065 USA
 * or visit www.oracle.com if you need additional information or have any
 * questions.
 *
 */

#include "memory/allocation.hpp"
#include "nmt/memTag.hpp"
#include "nmt/memTracker.hpp"
#include "nmt/nmtNativeCallStackStorage.hpp"
#include "nmt/vmatree.hpp"
#include "runtime/os.hpp"
#include "unittest.hpp"

using Tree = VMATree;
using TNode = Tree::TreapNode;
using NCS = NativeCallStackStorage;

class NMTVMATreeTest : public testing::Test {
public:
  NCS ncs;
  constexpr static const int si_len = 4;
  NCS::StackIndex si[si_len];
  NativeCallStack stacks[si_len];

  NMTVMATreeTest() : ncs(true) {
    stacks[0] = make_stack(0xA);
    stacks[1] = make_stack(0xB);
    stacks[2] = make_stack(0xC);
    stacks[3] = make_stack(0xD);
    si[0] = ncs.push(stacks[0]);
    si[1] = ncs.push(stacks[1]);
    si[2] = ncs.push(stacks[2]);
    si[3] = ncs.push(stacks[3]);
  }

  // Utilities

  VMATree::TreapNode* treap_root(VMATree& tree) {
    return tree._tree._root;
  }

  VMATree::VMATreap& treap(VMATree& tree) {
    return tree._tree;
  }

  VMATree::TreapNode* find(VMATree::VMATreap& treap, const VMATree::position key) {
    return treap.find(treap._root, key);
  }

  NativeCallStack make_stack(size_t a) {
    NativeCallStack stack((address*)&a, 1);
    return stack;
  }

  VMATree::StateType in_type_of(VMATree::TreapNode* x) {
    return x->val().in.type();
  }

  VMATree::StateType out_type_of(VMATree::TreapNode* x) {
    return x->val().out.type();
  }

  int count_nodes(Tree& tree) {
    int count = 0;
    treap(tree).visit_in_order([&](TNode* x) {
      ++count;
      return true;
    });
    return count;
  }

  // Tests
  // Adjacent reservations are merged if the properties match.
  void adjacent_2_nodes(const VMATree::RegionData& rd) {
    Tree tree;
    for (int i = 0; i < 10; i++) {
      tree.reserve_mapping(i * 100, 100, rd);
    }
    EXPECT_EQ(2, count_nodes(tree));

    // Reserving the exact same space again should result in still having only 2 nodes
    for (int i = 0; i < 10; i++) {
      tree.reserve_mapping(i * 100, 100, rd);
    }
    EXPECT_EQ(2, count_nodes(tree));

    // Do it backwards instead.
    Tree tree2;
    //                      900---1000
    //                 800--900
    //            700--800
    //        ...
    // 0--100
    for (int i = 9; i >= 0; i--) {
      tree2.reserve_mapping(i * 100, 100, rd);
    }
    EXPECT_EQ(2, count_nodes(tree2));
  }

  // After removing all ranges we should be left with an entirely empty tree
  void remove_all_leaves_empty_tree(const VMATree::RegionData& rd) {
    Tree tree;
    tree.reserve_mapping(0, 100 * 10, rd);
    for (int i = 0; i < 10; i++) {
      tree.release_mapping(i * 100, 100);
    }
    EXPECT_EQ(nullptr, treap_root(tree));

    // Other way around
    tree.reserve_mapping(0, 100 * 10, rd);
    for (int i = 9; i >= 0; i--) {
      tree.release_mapping(i * 100, 100);
    }
    EXPECT_EQ(nullptr, treap_root(tree));
  }

  // Committing in a whole reserved range results in 2 nodes
  void commit_whole(const VMATree::RegionData& rd) {
    Tree tree;
    tree.reserve_mapping(0, 100 * 10, rd);
    for (int i = 0; i < 10; i++) {
      tree.commit_mapping(i * 100, 100, rd);
    }
    treap(tree).visit_in_order([&](TNode* x) {
      VMATree::StateType in = in_type_of(x);
      VMATree::StateType out = out_type_of(x);
      EXPECT_TRUE((in == VMATree::StateType::Released && out == VMATree::StateType::Committed) ||
                  (in == VMATree::StateType::Committed && out == VMATree::StateType::Released));
      return true;
    });
    EXPECT_EQ(2, count_nodes(tree));
  }

  // Committing in middle of reservation ends with a sequence of 4 nodes
  void commit_middle(const VMATree::RegionData& rd) {
    Tree tree;
    tree.reserve_mapping(0, 100, rd);
    tree.commit_mapping(50, 25, rd);

    size_t found[16];
    size_t wanted[4] = {0, 50, 75, 100};
    auto exists = [&](size_t x) {
      for (int i = 0; i < 4; i++) {
        if (wanted[i] == x) return true;
      }
      return false;
    };

    int i = 0;
    treap(tree).visit_in_order([&](TNode* x) {
      if (i < 16) {
        found[i] = x->key();
      }
      i++;
      return true;
    });

    ASSERT_EQ(4, i) << "0 - 50 - 75 - 100 nodes expected";
    EXPECT_TRUE(exists(found[0]));
    EXPECT_TRUE(exists(found[1]));
    EXPECT_TRUE(exists(found[2]));
    EXPECT_TRUE(exists(found[3]));
  };
  template<int NodeCount> struct ExpectedTree {
    int nodes[NodeCount];
    MemTag tags[NodeCount + 1];
    VMATree::StateType states[NodeCount + 1];
    NativeCallStackStorage::StackIndex res_si[NodeCount + 1];
    NativeCallStackStorage::StackIndex com_si[NodeCount + 1];
  };

  using State = VMATree::StateType;
  using SIndex = VMATree::SIndex;

  struct UpdateCallInfo {
    VMATree::IntervalState ex_st;
    VMATree::RequestInfo req;
    VMATree::IntervalState new_st;
    int reserve[2], commit[2];
  };

  void call_update_region(const UpdateCallInfo upd) {
    VMATree::TreapNode n1{upd.req.A, {}, 0}, n2{upd.req.B, {}, 0};
    n1.val().out= upd.ex_st;
    n2.val().in = n1.val().out;
    Tree tree;
    VMATree::SummaryDiff diff;
    tree.update_region(&n1, &n2, upd.req, diff);
    int from = NMTUtil::tag_to_index(upd.ex_st.mem_tag());
    int   to = NMTUtil::tag_to_index(upd.new_st.mem_tag());
    stringStream ss;
    ss.print("Ex. State: %d, op: %d, use-tag:%d, from==to: %d",
             (int)upd.ex_st.type(), (int)upd.req.op_to_index(), upd.req.use_tag_inplace, from == to);
    const char* failed_case = ss.base();
    EXPECT_EQ(n1.val().out.type(), upd.new_st.type()) << failed_case;
    EXPECT_EQ(n1.val().out.mem_tag(), upd.new_st.mem_tag()) << failed_case;
    EXPECT_EQ(n1.val().out.reserved_stack(), upd.new_st.reserved_stack()) << failed_case;
    EXPECT_EQ(n1.val().out.committed_stack(), upd.new_st.committed_stack()) << failed_case;

    if (from == to) {
      EXPECT_EQ(diff.tag[from].reserve, upd.reserve[0] + upd.reserve[1]) << failed_case;
      EXPECT_EQ(diff.tag[from].commit, upd.commit[0] + upd.commit[1]) << failed_case;
    } else {
      EXPECT_EQ(diff.tag[from].reserve, upd.reserve[0]) << failed_case;
      EXPECT_EQ(diff.tag[from].commit, upd.commit[0]) << failed_case;
      EXPECT_EQ(diff.tag[to].reserve, upd.reserve[1]) << failed_case;
      EXPECT_EQ(diff.tag[to].commit, upd.commit[1]) << failed_case;
    }
  }

  template<int N>
  void create_tree(Tree& tree, ExpectedTree<N>& et, int line_no) {
    using SIndex = NativeCallStackStorage::StackIndex;
    const SIndex ES = NativeCallStackStorage::invalid; // Empty Stack
    VMATree::IntervalChange st;
    for (int i = 0; i < N; i++) {
      st.in.set_type(et.states[i]);
      st.in.set_tag(et.tags[i]);
      if (et.res_si[i] >= 0) {
        st.in.set_reserve_stack(et.res_si[i]);
      } else {
        st.in.set_reserve_stack(ES);
      }
      if (et.com_si[i] >= 0) {
        st.in.set_commit_stack(et.com_si[i]);
      } else {
        st.in.set_commit_stack(ES);
      }

      st.out.set_type(et.states[i+1]);
      st.out.set_tag(et.tags[i+1]);
      if (et.res_si[i+1] >= 0) {
        st.out.set_reserve_stack(et.res_si[i+1]);
      } else {
        st.out.set_reserve_stack(ES);
      }
      if (et.com_si[i+1] >= 0) {
        st.out.set_commit_stack(et.com_si[i+1]);
      } else {
        st.out.set_commit_stack(ES);
      }
      tree.tree().upsert((VMATree::position)et.nodes[i], st);
    }
    print_tree(et, line_no);
}

  template <int N>
  void check_tree(Tree& tree, const ExpectedTree<N>& et, int line_no) {
    using Node = VMATree::TreapNode;
    auto left_released = [&](Node n) -> bool {
      return n.val().in.type() == VMATree::StateType::Released and
            n.val().in.mem_tag() == mtNone;
    };
    auto right_released = [&](Node n) -> bool {
      return n.val().out.type() == VMATree::StateType::Released and
            n.val().out.mem_tag() == mtNone;
    };
    for (int i = 0; i < N; i++) {
      VMATree::VMATreap::Range r = tree.tree().find_enclosing_range(et.nodes[i]);
      ASSERT_TRUE(r.start != nullptr);
      Node node = *r.start;
      ASSERT_EQ(node.key(), (VMATree::position)et.nodes[i]) << "at line " << line_no;
      if (i == (N -1)) { // last node
        EXPECT_TRUE(right_released(node)) << "right-of last node is not Released";
        break;
      }
      if (i == 0) { // first node
        EXPECT_TRUE(left_released(node)) << "left-of first node is not Released";
      }
      stringStream ss(50);
      ss.print("test at line: %d, for node: %d", line_no, et.nodes[i]);
      const char* for_this_node = ss.base();
      EXPECT_EQ(node.val().out.type(), et.states[i+1]) << for_this_node;
      EXPECT_EQ(node.val().out.mem_tag(), et.tags[i+1]) << for_this_node;
      if (et.res_si[i+1] >= 0) {
        EXPECT_EQ(node.val().out.reserved_stack(), et.res_si[i+1]) << for_this_node;
        EXPECT_EQ(r.end->val().in.reserved_stack(), et.res_si[i+1]) << for_this_node;
      } else {
        EXPECT_FALSE(node.val().out.has_reserved_stack()) << for_this_node;
        EXPECT_FALSE(r.end->val().in.has_reserved_stack()) << for_this_node;
      }
      if (et.com_si[i+1] >= 0) {
        EXPECT_EQ(node.val().out.committed_stack(), et.com_si[i+1]) << for_this_node;
        EXPECT_EQ(r.end->val().in.committed_stack(), et.com_si[i+1]) << for_this_node;
      } else {
        EXPECT_FALSE(node.val().out.has_committed_stack()) << for_this_node;
        EXPECT_FALSE(r.end->val().in.has_committed_stack()) << for_this_node;
      }
    }
    print_tree(et, line_no);
  }

  template<int N>
  void print_tree(const ExpectedTree<N>& et, int line_no) {
    const State Rs = State::Reserved;
    const State Rl = State::Released;
    const State C = State::Committed;
    stringStream ss;
    ss.print_cr("Tree nodes for line %d", line_no);
    ss.print_cr("    //            1         2         3         4         5");
    ss.print_cr("    //  012345678901234567890123456789012345678901234567890");
    ss.print   ("    //  ");
    int j = 0;
    for (int i = 0; i < N; i++) {
      char state_char = et.states[i+1] == Rl ? '.' :
                        et.states[i+1] == Rs ? 'r' :
                        et.states[i+1] ==  C ? 'C' : ' ';
      if (i == 0 && et.nodes[i] != 0) {
        for (j = 0; j < et.nodes[i]; j++) {
          ss.put('.');
        }
      }
      for (j = et.nodes[i]; i < (N - 1) && j < et.nodes[i + 1]; j++) {
        ss.put(state_char);
      }
    }
    for (; j <= 50; j++) {
      ss.put('.');
    }
    tty->print_cr("%s", ss.base());
  }
};


TEST_VM_F(NMTVMATreeTest, OverlappingReservationsResultInTwoNodes) {
  VMATree::RegionData rd{si[0], mtTest};
  Tree tree;
  for (int i = 99; i >= 0; i--) {
    tree.reserve_mapping(i * 100, 101, rd);
  }
  EXPECT_EQ(2, count_nodes(tree));
}

TEST_VM_F(NMTVMATreeTest, UseTagInplace) {
  Tree tree;
  VMATree::RegionData rd_Test_cs0(si[0], mtTest);
  VMATree::RegionData rd_None_cs1(si[1], mtNone);
  tree.reserve_mapping(0, 100, rd_Test_cs0);
  // reserve:   0---------------------100
  // commit:        20**********70
  // uncommit:          30--40
  // post-cond: 0---20**30--40**70----100
  tree.commit_mapping(20, 50, rd_None_cs1, true);
  tree.uncommit_mapping(30, 10, rd_None_cs1);
  tree.visit_in_order([&](TNode* node) {
    if (node->key() != 100) {
      EXPECT_EQ(mtTest, node->val().out.mem_tag()) << "failed at: " << node->key();
      if (node->key() != 20 && node->key() != 40) {
        EXPECT_EQ(VMATree::StateType::Reserved, node->val().out.type());
      }
    }
    return true;
  });
}

// Low-level tests inspecting the state of the tree.
TEST_VM_F(NMTVMATreeTest, LowLevel) {
  adjacent_2_nodes(VMATree::empty_regiondata);
  remove_all_leaves_empty_tree(VMATree::empty_regiondata);
  commit_middle(VMATree::empty_regiondata);
  commit_whole(VMATree::empty_regiondata);

  VMATree::RegionData rd{si[0], mtTest };
  adjacent_2_nodes(rd);
  remove_all_leaves_empty_tree(rd);
  commit_middle(rd);
  commit_whole(rd);

  { // Identical operation but different metadata should not merge
    Tree tree;
    VMATree::RegionData rd_Test_cs0{si[0], mtTest};
    VMATree::RegionData rd_NMT_cs1{si[1], mtNMT};
    tree.reserve_mapping(0, 100, rd_Test_cs0);
    tree.reserve_mapping(100, 100, rd_NMT_cs1);

    EXPECT_EQ(3, count_nodes(tree));
    int found_nodes = 0;
  }

  { // Reserving after commit should overwrite commit
    Tree tree;
    VMATree::RegionData rd_Test_cs0{si[0], mtTest};
    VMATree::RegionData rd_NMT_cs1{si[1], mtNMT};
    tree.commit_mapping(50, 50, rd_NMT_cs1);
    tree.reserve_mapping(0, 100, rd_Test_cs0);
    treap(tree).visit_in_order([&](TNode* x) {
      EXPECT_TRUE(x->key() == 0 || x->key() == 100);
      if (x->key() == 0) {
        EXPECT_EQ(x->val().out.reserved_regiondata().mem_tag, mtTest);
      }
      return true;
    });

    EXPECT_EQ(2, count_nodes(tree));
  }

  { // Split a reserved region into two different reserved regions
    Tree tree;
    VMATree::RegionData rd_Test_cs0{si[0], mtTest};
    VMATree::RegionData rd_NMT_cs1{si[1], mtNMT};
    VMATree::RegionData rd_None_cs0{si[0], mtNone};
    tree.reserve_mapping(0, 100, rd_Test_cs0);
    tree.reserve_mapping(0, 50, rd_NMT_cs1);
    tree.reserve_mapping(50, 50, rd_None_cs0);

    EXPECT_EQ(3, count_nodes(tree));
  }
  { // One big reserve + release leaves an empty tree
    VMATree::RegionData rd_NMT_cs0{si[0], mtNMT};
    Tree tree;
    tree.reserve_mapping(0, 500000, rd_NMT_cs0);
    tree.release_mapping(0, 500000);

    EXPECT_EQ(nullptr, treap_root(tree));
  }

  { // A committed region inside of/replacing a reserved region
    // should replace the reserved region's metadata.
    VMATree::RegionData rd_NMT_cs0{si[0], mtNMT};
    VMATree::RegionData rd_Test_cs1{si[1], mtTest};
    Tree tree;
    tree.reserve_mapping(0, 100, rd_NMT_cs0);
    tree.commit_mapping(0, 100, rd_Test_cs1);
    treap(tree).visit_range_in_order(0, 99999, [&](TNode* x) {
      if (x->key() == 0) {
        EXPECT_EQ(mtTest, x->val().out.reserved_regiondata().mem_tag);
      }
      if (x->key() == 100) {
        EXPECT_EQ(mtTest, x->val().in.reserved_regiondata().mem_tag);
      }
      return true;
    });
  }

  { // Attempting to reserve or commit an empty region should not change the tree.
    Tree tree;
    VMATree::RegionData rd_NMT_cs0{si[0], mtNMT};
    tree.reserve_mapping(0, 0, rd_NMT_cs0);
    EXPECT_EQ(nullptr, treap_root(tree));
    tree.commit_mapping(0, 0, rd_NMT_cs0);
    EXPECT_EQ(nullptr, treap_root(tree));
  }
}

TEST_VM_F(NMTVMATreeTest, SetTag) {
  using State = VMATree::StateType;
  struct testrange {
    VMATree::position from;
    VMATree::position to;
    MemTag tag;
    NCS::StackIndex reserve_stack;
    State state;
  };

  // Take a sorted list of testranges and check that those and only those are found in the tree.
  auto expect_equivalent_form = [&](auto& expected, VMATree& tree, int line_no) {
    // With auto& our arrays do not deteriorate to pointers but are kept as testrange[N]
    // so this actually works!
    int len = sizeof(expected) / sizeof(testrange);
    VMATree::position previous_to = 0;
    for (int i = 0; i < len; i++) {
      testrange expect = expected[i];
      assert(previous_to == 0 || previous_to <= expect.from, "the expected list must be sorted");
      previous_to = expect.to;

      VMATree::VMATreap::Range found = tree.tree().find_enclosing_range(expect.from);
      ASSERT_NE(nullptr, found.start);
      ASSERT_NE(nullptr, found.end);
      // Same region
      EXPECT_EQ(expect.from, found.start->key());
      EXPECT_EQ(expect.to, found.end->key());
      // Same tag
      EXPECT_EQ(expect.tag, found.start->val().out.mem_tag()) << " and at test-line: " << line_no;
      EXPECT_EQ(expect.tag, found.end->val().in.mem_tag()) << " and at test-line: " << line_no;
      // Same stack
      EXPECT_EQ(expect.reserve_stack, found.start->val().out.reserved_stack()) << "Unexpected stack at region: " << i << " and at test-line: " << line_no;
      EXPECT_EQ(expect.reserve_stack, found.end->val().in.reserved_stack()) << "Unexpected stack at region: " << i << " and at test-line: " << line_no;
      // Same state
      EXPECT_EQ(expect.state, found.start->val().out.type());
      EXPECT_EQ(expect.state, found.end->val().in.type());
    }
    // expected must cover all nodes
    EXPECT_EQ(len+1, tree.tree().size());
  };
  NCS::StackIndex si = NCS::StackIndex();
  NCS::StackIndex es = NCS::invalid; // empty or no stack is stored

  Tree::RegionData rd(si, mtNone);

  { // The gc/cds case with only reserved data
    testrange expected[2]{
        {  0, 500,          mtGC, si, State::Reserved},
        {500, 600, mtClassShared, si, State::Reserved}
    };
    VMATree tree;

    tree.reserve_mapping(0, 600, rd);

    tree.set_tag(0, 500, mtGC);
    tree.set_tag(500, 100, mtClassShared);
    expect_equivalent_form(expected, tree, __LINE__);
  }

  { // Now let's add in some committed data
    testrange expected[]{
        {  0, 100,          mtGC, si, State::Reserved},
        {100, 225,          mtGC, si, State::Committed},
        {225, 500,          mtGC, si, State::Reserved},
        {500, 550, mtClassShared, si, State::Reserved},
        {550, 560, mtClassShared, si, State::Committed},
        {560, 565, mtClassShared, si, State::Reserved},
        {565, 575, mtClassShared, si, State::Committed},
        {575, 600, mtClassShared, si, State::Reserved}
    };
    VMATree tree;

    // 0---------------------------------------------------600
    //        100****225
    //                           550***560
    //                                       565***575
    // 0------100****225---------550***560---565***575-----600
    // 0------100****225---500---550***560---565***575-----600
    // <-------mtGC---------><-----------mtClassShared------->
    tree.reserve_mapping(0, 600, rd);
    // The committed areas
    tree.commit_mapping(100, 125, rd);
    tree.commit_mapping(550, 10, rd);
    tree.commit_mapping(565, 10, rd);
    // OK, set tag
    tree.set_tag(0, 500, mtGC);
    tree.set_tag(500, 100, mtClassShared);
    expect_equivalent_form(expected, tree, __LINE__);
  }

  { // Setting the tag for adjacent regions with same stacks should merge the regions
    testrange expected[]{
        {0, 200, mtGC, si, State::Reserved}
    };
    VMATree tree;
    Tree::RegionData gc(si, mtGC);
    Tree::RegionData compiler(si, mtCompiler);
    tree.reserve_mapping(0, 100, gc);
    tree.reserve_mapping(100, 100, compiler);
    tree.set_tag(0, 200, mtGC);
    expect_equivalent_form(expected, tree, __LINE__);
  }

  { // Setting the tag for adjacent regions with different stacks should NOT merge the regions
    NCS::StackIndex si1 = 1;
    NCS::StackIndex si2 = 2;
    testrange expected[]{
        {  0, 100, mtGC, si1, State::Reserved},
        {100, 200, mtGC, si2, State::Reserved}
    };
    VMATree tree;
    Tree::RegionData gc(si1, mtGC);
    Tree::RegionData compiler(si2, mtCompiler);
    tree.reserve_mapping(0, 100, gc);
    tree.reserve_mapping(100, 100, compiler);
    tree.set_tag(0, 200, mtGC);
    expect_equivalent_form(expected, tree, __LINE__);
  }

  { // Setting the tag in the middle of a range causes a split
    testrange expected[]{
        {  0, 100, mtCompiler, si, State::Reserved},
        {100, 150,       mtGC, si, State::Reserved},
        {150, 200, mtCompiler, si, State::Reserved}
    };
    VMATree tree;
    Tree::RegionData compiler(si, mtCompiler);
    tree.reserve_mapping(0, 200, compiler);
    tree.set_tag(100, 50, mtGC);
    expect_equivalent_form(expected, tree, __LINE__);
  }

  { // Setting the tag in between two ranges causes a split
    testrange expected[]{
        {  0,  75,       mtGC, si, State::Reserved},
        { 75, 125,    mtClass, si, State::Reserved},
        {125, 200, mtCompiler, si, State::Reserved},
    };
    VMATree tree;
    Tree::RegionData gc(si, mtGC);
    Tree::RegionData compiler(si, mtCompiler);
    tree.reserve_mapping(0, 100, gc);
    tree.reserve_mapping(100, 100, compiler);
    tree.set_tag(75, 50, mtClass);
    expect_equivalent_form(expected, tree, __LINE__);
  }

  { // Holes in the address range are acceptable and untouched
    testrange expected[]{
        { 0,  50,          mtGC, si, State::Reserved},
        {50,  75,        mtNone, es, State::Released},
        {75,  80,          mtGC, si, State::Reserved},
        {80, 100, mtClassShared, si, State::Reserved}
    };
    VMATree tree;
    Tree::RegionData class_shared(si, mtClassShared);
    tree.reserve_mapping(0, 50, class_shared);
    tree.reserve_mapping(75, 25, class_shared);
    tree.set_tag(0, 80, mtGC);
    expect_equivalent_form(expected, tree, __LINE__);
  }

  { // Check that setting tag with 'hole' not consisting of any regions work
    testrange expected[]{
        {10, 20, mtCompiler, si, State::Reserved}
    };
    VMATree tree;
    Tree::RegionData class_shared(si, mtClassShared);
    tree.reserve_mapping(10, 10, class_shared);
    tree.set_tag(0, 100, mtCompiler);
    expect_equivalent_form(expected, tree, __LINE__);
  }

  { // Check that multiple holes still work
    testrange expected[]{
        { 0,   1,   mtGC, si, State::Reserved},
        { 1,  50, mtNone, es, State::Released},
        {50,  75,   mtGC, si, State::Reserved},
        {75,  99, mtNone, es, State::Released},
        {99, 100,   mtGC, si, State::Reserved}
    };
    VMATree tree;
    Tree::RegionData class_shared(si, mtClassShared);
    tree.reserve_mapping(0, 100, class_shared);
    tree.release_mapping(1, 49);
    tree.release_mapping(75, 24);
    tree.set_tag(0, 100, mtGC);
    expect_equivalent_form(expected, tree, __LINE__);
  }
}

// Tests for summary accounting
TEST_VM_F(NMTVMATreeTest, SummaryAccounting) {
  { // Fully enclosed re-reserving works correctly.
    Tree::RegionData rd_Test_cs0(NCS::StackIndex(), mtTest);
    Tree::RegionData rd_NMT_cs0(NCS::StackIndex(), mtNMT);
    Tree tree;
    VMATree::SummaryDiff all_diff = tree.reserve_mapping(0, 100, rd_Test_cs0);
//            1         2         3         4         5         6         7         8         9         10         11
//  01234567890123456789012345678901234567890123456789012345678901234567890123456789012345678901234567890123456789
//  AAAAAAAAAAAAAAAAAAAAAAAAAAAAAAAAAAAAAAAAAAAAAAAAAAAAAAAAAAAAAAAAAAAAAAAAAAAAAAAAAAAAAAAAAAAAAAAAAAAA..........
//  Legend:
//  A - Test (reserved)
//  . - free
    VMATree::SingleDiff diff = all_diff.tag[NMTUtil::tag_to_index(mtTest)];
    EXPECT_EQ(100, diff.reserve);
    all_diff = tree.reserve_mapping(50, 25, rd_NMT_cs0);
//              1         2         3         4         5         6         7         8         9         10         11
//    01234567890123456789012345678901234567890123456789012345678901234567890123456789012345678901234567890123456789
//    AAAAAAAAAAAAAAAAAAAAAAAAAAAAAAAAAAAAAAAAAAAAAAAAAABBBBBBBBBBBBBBBBBBBBBBBBBCCCCCCCCCCCCCCCCCCCCCCCCC..........
//    Legend:
//     A - Test (reserved)
//     B - Native Memory Tracking (reserved)
//     C - Test (reserved)
//     . - free
    diff = all_diff.tag[NMTUtil::tag_to_index(mtTest)];
    VMATree::SingleDiff diff2 = all_diff.tag[NMTUtil::tag_to_index(mtNMT)];
    EXPECT_EQ(-25, diff.reserve);
    EXPECT_EQ(25, diff2.reserve);
  }
  { // Fully release reserved mapping
    Tree::RegionData rd_Test_cs0(NCS::StackIndex(), mtTest);
    Tree tree;
    VMATree::SummaryDiff all_diff = tree.reserve_mapping(0, 100, rd_Test_cs0);
//            1         2         3         4         5         6         7         8         9         10         11
//  01234567890123456789012345678901234567890123456789012345678901234567890123456789012345678901234567890123456789
//  AAAAAAAAAAAAAAAAAAAAAAAAAAAAAAAAAAAAAAAAAAAAAAAAAAAAAAAAAAAAAAAAAAAAAAAAAAAAAAAAAAAAAAAAAAAAAAAAAAAA..........
//  Legend:
//  A - Test (reserved)
//  . - free
    VMATree::SingleDiff diff = all_diff.tag[NMTUtil::tag_to_index(mtTest)];
    EXPECT_EQ(100, diff.reserve);
    all_diff = tree.release_mapping(0, 100);
//            1         2         3         4         5         6         7         8         9         10        11
//  01234567890123456789012345678901234567890123456789012345678901234567890123456789012345678901234567890123456789
//  ..............................................................................................................
//  Legend:
    diff = all_diff.tag[NMTUtil::tag_to_index(mtTest)];
    EXPECT_EQ(-100, diff.reserve);
  }
  { // Convert some of a released mapping to a committed one
    Tree::RegionData rd_Test_cs0(NCS::StackIndex(), mtTest);
    Tree tree;
    VMATree::SummaryDiff all_diff = tree.reserve_mapping(0, 100, rd_Test_cs0);
//            1         2         3         4         5         6         7         8         9         10         11
//  01234567890123456789012345678901234567890123456789012345678901234567890123456789012345678901234567890123456789
//  AAAAAAAAAAAAAAAAAAAAAAAAAAAAAAAAAAAAAAAAAAAAAAAAAAAAAAAAAAAAAAAAAAAAAAAAAAAAAAAAAAAAAAAAAAAAAAAAAAAA..........
//  Legend:
//  A - Test (reserved)
//  . - free
    VMATree::SingleDiff diff = all_diff.tag[NMTUtil::tag_to_index(mtTest)];
    EXPECT_EQ(diff.reserve, 100);
    all_diff = tree.commit_mapping(0, 100, rd_Test_cs0);
//            1         2         3         4         5         6         7         8         9         10         11
//  01234567890123456789012345678901234567890123456789012345678901234567890123456789012345678901234567890123456789
//  aaaaaaaaaaaaaaaaaaaaaaaaaaaaaaaaaaaaaaaaaaaaaaaaaaaaaaaaaaaaaaaaaaaaaaaaaaaaaaaaaaaaaaaaaaaaaaaaaaaa..........
//  Legend:
//  a - Test (committed)
//  . - free
    diff = all_diff.tag[NMTUtil::tag_to_index(mtTest)];
    EXPECT_EQ(0, diff.reserve);
    EXPECT_EQ(100, diff.commit);
  }
  { // Adjacent reserved mappings with same type
    Tree::RegionData rd_Test_cs0(NCS::StackIndex(), mtTest);
    Tree tree;
    VMATree::SummaryDiff all_diff = tree.reserve_mapping(0, 10, rd_Test_cs0);
//            1         2
//  01234567890123456789
//  AAAAAAAAAA..........
//  Legend:
//  A - Test (reserved)
//  . - free
    VMATree::SingleDiff diff = all_diff.tag[NMTUtil::tag_to_index(mtTest)];
    EXPECT_EQ(diff.reserve, 10);
    all_diff = tree.reserve_mapping(10, 10, rd_Test_cs0);
//            1         2         3
//  012345678901234567890123456789
//  AAAAAAAAAAAAAAAAAAAA..........
//  Legend:
//  A - Test (reserved)
//  . - free
    diff = all_diff.tag[NMTUtil::tag_to_index(mtTest)];
    EXPECT_EQ(10, diff.reserve);
  }
  { // Adjacent reserved mappings with different tags
    Tree::RegionData rd_Test_cs0(NCS::StackIndex(), mtTest);
    Tree::RegionData rd_NMT_cs0(NCS::StackIndex(), mtNMT);
    Tree tree;
    VMATree::SummaryDiff all_diff = tree.reserve_mapping(0, 10, rd_Test_cs0);
//            1         2
//  01234567890123456789
//  AAAAAAAAAA..........
//  Legend:
//  A - Test (reserved)
//  . - free
    VMATree::SingleDiff diff = all_diff.tag[NMTUtil::tag_to_index(mtTest)];
    EXPECT_EQ(diff.reserve, 10);
    all_diff = tree.reserve_mapping(10, 10, rd_NMT_cs0);
//            1         2         3
//  012345678901234567890123456789
//  AAAAAAAAAABBBBBBBBBB..........
//  Legend:
//  A - Test (reserved)
//  B - Native Memory Tracking (reserved)
//  . - free
    diff = all_diff.tag[NMTUtil::tag_to_index(mtTest)];
    EXPECT_EQ(0, diff.reserve);
    diff = all_diff.tag[NMTUtil::tag_to_index(mtNMT)];
    EXPECT_EQ(10, diff.reserve);
  }

  { // A commit with two previous commits inside of it should only register
    // the new memory in the commit diff.
    Tree tree;
    Tree::RegionData rd_Test_cs0(NCS::StackIndex(), mtTest);
    tree.commit_mapping(16, 16, rd_Test_cs0);
//            1         2         3         4
//  0123456789012345678901234567890123456789
//  ................aaaaaaaaaaaaaaaa..........
//  Legend:
//  a - Test (committed)
//  . - free
    tree.commit_mapping(32, 32, rd_Test_cs0);
//            1         2         3         4         5         6         7
//  0123456789012345678901234567890123456789012345678901234567890123456789
//  ................aaaaaaaaaaaaaaaaaaaaaaaaaaaaaaaaaaaaaaaaaaaaaaaa..........
//  Legend:
//  a - Test (committed)
//  . - free
    VMATree::SummaryDiff diff = tree.commit_mapping(0, 64, rd_Test_cs0);
//            1         2         3         4         5         6         7
//  0123456789012345678901234567890123456789012345678901234567890123456789
//  aaaaaaaaaaaaaaaaaaaaaaaaaaaaaaaaaaaaaaaaaaaaaaaaaaaaaaaaaaaaaaaa..........
//  Legend:
//  a - Test (committed)
//  . - free
    EXPECT_EQ(16, diff.tag[NMTUtil::tag_to_index(mtTest)].commit);
    EXPECT_EQ(16, diff.tag[NMTUtil::tag_to_index(mtTest)].reserve);
  }
}

TEST_VM_F(NMTVMATreeTest, SummaryAccountingReserveAsUncommit) {
  Tree tree;
  Tree::RegionData rd(NCS::StackIndex(), mtTest);
  VMATree::SummaryDiff diff1 = tree.reserve_mapping(1200, 100, rd);
  VMATree::SummaryDiff diff2 = tree.commit_mapping(1210, 50, rd);
  EXPECT_EQ(100, diff1.tag[NMTUtil::tag_to_index(mtTest)].reserve);
  EXPECT_EQ(50, diff2.tag[NMTUtil::tag_to_index(mtTest)].commit);
  VMATree::SummaryDiff diff3 = tree.reserve_mapping(1220, 20, rd);
  EXPECT_EQ(-20, diff3.tag[NMTUtil::tag_to_index(mtTest)].commit);
  EXPECT_EQ(0, diff3.tag[NMTUtil::tag_to_index(mtTest)].reserve);
}

// Exceedingly simple tracker for page-granular allocations
// Use it for testing consistency with VMATree.
  struct SimpleVMATracker : public CHeapObj<mtTest> {
  const size_t page_size = 4096;
  enum Kind { Reserved, Committed, Free };
  struct Info {
    Kind kind;
    MemTag mem_tag;
    NativeCallStack stack;
    Info() : kind(Free), mem_tag(mtNone), stack() {}

    Info(Kind kind, NativeCallStack stack, MemTag mem_tag)
    : kind(kind), mem_tag(mem_tag), stack(stack) {}

    bool eq(Info other) {
      return kind == other.kind && stack.equals(other.stack);
    }
  };
  // Page (4KiB) granular array
  static constexpr const size_t num_pages = 1024 * 4;
  Info pages[num_pages];

  SimpleVMATracker()
  : pages() {
    for (size_t i = 0; i < num_pages; i++) {
      pages[i] = Info();
    }
  }

  VMATree::SummaryDiff do_it(Kind kind, size_t start, size_t size, NativeCallStack stack, MemTag mem_tag) {
    assert(is_aligned(size, page_size) && is_aligned(start, page_size), "page alignment");

    VMATree::SummaryDiff diff;
    const size_t page_count = size / page_size;
    const size_t start_idx = start / page_size;
    const size_t end_idx = start_idx + page_count;
    assert(end_idx < SimpleVMATracker::num_pages, "");

    Info new_info(kind, stack, mem_tag);
    for (size_t i = start_idx; i < end_idx; i++) {
      Info& old_info = pages[i];

      // Register diff
      if (old_info.kind == Reserved) {
        diff.tag[(int)old_info.mem_tag].reserve -= page_size;
      } else if (old_info.kind == Committed) {
        diff.tag[(int)old_info.mem_tag].reserve -= page_size;
        diff.tag[(int)old_info.mem_tag].commit -= page_size;
      }

      if (kind == Reserved) {
        diff.tag[(int)new_info.mem_tag].reserve += page_size;
      } else if (kind == Committed) {
        diff.tag[(int)new_info.mem_tag].reserve += page_size;
        diff.tag[(int)new_info.mem_tag].commit += page_size;
      }
      // Overwrite old one with new
      pages[i] = new_info;
    }
    return diff;
  }

  VMATree::SummaryDiff reserve(size_t start, size_t size, NativeCallStack stack, MemTag mem_tag) {
    return do_it(Reserved, start, size, stack, mem_tag);
  }

  VMATree::SummaryDiff commit(size_t start, size_t size, NativeCallStack stack, MemTag mem_tag) {
    return do_it(Committed, start, size, stack, mem_tag);
  }

  VMATree::SummaryDiff release(size_t start, size_t size) {
    return do_it(Free, start, size, NativeCallStack(), mtNone);
  }
};

constexpr const size_t SimpleVMATracker::num_pages;

TEST_VM_F(NMTVMATreeTest, TestConsistencyWithSimpleTracker) {
  // In this test we use ASSERT macros from gtest instead of EXPECT
  // as any error will propagate and become larger as the test progresses.
  SimpleVMATracker* tr = new SimpleVMATracker();
  const size_t page_size = tr->page_size;
  VMATree tree;
  NCS ncss(true);
  constexpr const int candidates_len_tags = 4;
  constexpr const int candidates_len_stacks = 2;

  NativeCallStack candidate_stacks[candidates_len_stacks] = {
    make_stack(0xA),
    make_stack(0xB),
  };

  const MemTag candidate_tags[candidates_len_tags] = {
    mtNMT,
    mtTest,
  };

  const int operation_count = 100000; // One hundred thousand
  for (int i = 0; i < operation_count; i++) {
    size_t page_start = (size_t)(os::random() % SimpleVMATracker::num_pages);
    size_t page_end = (size_t)(os::random() % (SimpleVMATracker::num_pages));

    if (page_end < page_start) {
      const size_t temp = page_start;
      page_start = page_end;
      page_end = page_start;
    }
    const size_t num_pages = page_end - page_start;

    if (num_pages == 0) {
      i--; continue;
    }

    const size_t start = page_start * page_size;
    const size_t size = num_pages * page_size;

    const MemTag mem_tag = candidate_tags[os::random() % candidates_len_tags];
    const NativeCallStack stack = candidate_stacks[os::random() % candidates_len_stacks];

    const NCS::StackIndex si = ncss.push(stack);
    VMATree::RegionData data(si, mem_tag);

    const SimpleVMATracker::Kind kind = (SimpleVMATracker::Kind)(os::random() % 3);

    VMATree::SummaryDiff tree_diff;
    VMATree::SummaryDiff simple_diff;
    if (kind == SimpleVMATracker::Reserved) {
      simple_diff = tr->reserve(start, size, stack, mem_tag);
      tree_diff = tree.reserve_mapping(start, size, data);
    } else if (kind == SimpleVMATracker::Committed) {
      simple_diff = tr->commit(start, size, stack, mem_tag);
      tree_diff = tree.commit_mapping(start, size, data);
    } else {
      simple_diff = tr->release(start, size);
      tree_diff = tree.release_mapping(start, size);
    }

    for (int j = 0; j < mt_number_of_tags; j++) {
      VMATree::SingleDiff td = tree_diff.tag[j];
      VMATree::SingleDiff sd = simple_diff.tag[j];
      ASSERT_EQ(td.reserve, sd.reserve);
      ASSERT_EQ(td.commit, sd.commit);
    }


    // Do an in-depth check every 25 000 iterations.
    if (i % 25000 == 0) {
      size_t j = 0;
      while (j < SimpleVMATracker::num_pages) {
        while (j < SimpleVMATracker::num_pages &&
               tr->pages[j].kind == SimpleVMATracker::Free) {
          j++;
        }

        if (j == SimpleVMATracker::num_pages) {
          break;
        }

        size_t start = j;
        SimpleVMATracker::Info starti = tr->pages[start];

        while (j < SimpleVMATracker::num_pages &&
               tr->pages[j].eq(starti)) {
          j++;
        }

        size_t end = j-1;
        ASSERT_LE(end, SimpleVMATracker::num_pages);
        SimpleVMATracker::Info endi = tr->pages[end];

        VMATree::VMATreap& treap = this->treap(tree);
        VMATree::TreapNode* startn = find(treap, start * page_size);
        ASSERT_NE(nullptr, startn);
        VMATree::TreapNode* endn = find(treap, (end * page_size) + page_size);
        ASSERT_NE(nullptr, endn);

        const NativeCallStack& start_stack = ncss.get(startn->val().out.reserved_stack());
        const NativeCallStack& end_stack = ncss.get(endn->val().in.reserved_stack());
        // If start-node of a reserved region is committed, the stack is stored in the second_stack of the node.
        if (startn->val().out.has_committed_stack()) {
          const NativeCallStack& start_second_stack = ncss.get(startn->val().out.committed_stack());
          ASSERT_TRUE(starti.stack.equals(start_stack) || starti.stack.equals(start_second_stack));
        } else {
          ASSERT_TRUE(starti.stack.equals(start_stack));
        }
        if (endn->val().in.has_committed_stack()) {
          const NativeCallStack& end_second_stack = ncss.get(endn->val().in.committed_stack());
          ASSERT_TRUE(endi.stack.equals(end_stack) || endi.stack.equals(end_second_stack));
        } else {
          ASSERT_TRUE(endi.stack.equals(end_stack));
        }

        ASSERT_EQ(starti.mem_tag, startn->val().out.mem_tag());
        ASSERT_EQ(endi.mem_tag, endn->val().in.mem_tag());
      }
    }
  }
}

<<<<<<< HEAD
TEST_VM_F(NMTVMATreeTest, SetMemTypeOfRegions) {
  Tree tree;
  Tree::RegionData rd(NCS::StackIndex(), mtNone);
  int count = 0;
  auto dump_and_count_nodes = [&](TNode* n){
    tty->print_cr("%zu,in.type: %d, in.tag: %s, out.type: %d, out.tag: %s" ,
    (size_t)n->key(), (int)n->val().in.type(), NMTUtil::tag_to_name(n->val().out.mem_tag()),
    (int)n->val().out.type(), NMTUtil::tag_to_name(n->val().in.mem_tag()));
    count++;
    return true;
  };
  tree.reserve_mapping(1200, 100, rd); // nodes in tree: 1200, 1300
  tree.commit_mapping(1210, 50, rd);   // nodes in tree: 1200, 1210, 1260, 1300
  tree.reserve_mapping(1100, 100, rd); // nodes in tree: 1100, 1210, 1260, 1300


  VMATree::SummaryDiff diff = tree.set_tag(1200, 100, mtClassShared);
  EXPECT_EQ(100, diff.tag[NMTUtil::tag_to_index(mtClassShared)].reserve);
  EXPECT_EQ(50, diff.tag[NMTUtil::tag_to_index(mtClassShared)].commit);
  EXPECT_EQ(-100, diff.tag[NMTUtil::tag_to_index(mtNone)].reserve);
  EXPECT_EQ(-50, diff.tag[NMTUtil::tag_to_index(mtNone)].commit);

  diff = tree.set_tag(1100, 100, mtGC);
  EXPECT_EQ(100, diff.tag[NMTUtil::tag_to_index(mtGC)].reserve);
  EXPECT_EQ(0, diff.tag[NMTUtil::tag_to_index(mtGC)].commit);
  EXPECT_EQ(-100, diff.tag[NMTUtil::tag_to_index(mtNone)].reserve);
  EXPECT_EQ(0, diff.tag[NMTUtil::tag_to_index(mtNone)].commit);
}


TEST_VM_F(NMTVMATreeTest, SummaryAccountingWhenUseFlagInplace) {
=======
TEST_VM_F(NMTVMATreeTest, SummaryAccountingWhenUseTagInplace) {
>>>>>>> 3a188726
  Tree tree;
  VMATree::RegionData rd_Test_cs0(si[0], mtTest);
  VMATree::RegionData rd_None_cs1(si[1], mtNone);
//            1         2         3         4         5
//  012345678901234567890123456789012345678901234567890
//  ..................................................
  tree.reserve_mapping(0, 50, rd_Test_cs0);
//            1         2         3         4         5
//  012345678901234567890123456789012345678901234567890
//  rrrrrrrrrrrrrrrrrrrrrrrrrrrrrrrrrrrrrrrrrrrrrrrrrr
VMATree::SummaryDiff diff = tree.commit_mapping(0, 25, rd_None_cs1, true);
//            1         2         3         4         5
//  012345678901234567890123456789012345678901234567890
//  CCCCCCCCCCCCCCCCCCCCCCCCCrrrrrrrrrrrrrrrrrrrrrrrrr
  EXPECT_EQ(0, diff.tag[NMTUtil::tag_to_index(mtTest)].reserve);
  EXPECT_EQ(25, diff.tag[NMTUtil::tag_to_index(mtTest)].commit);

  diff = tree.commit_mapping(30, 5, rd_None_cs1, true);
//            1         2         3         4         5
//  012345678901234567890123456789012345678901234567890
//  CCCCCCCCCCCCCCCCCCCCCCCCCrrrrrCCCCCrrrrrrrrrrrrrrr
  EXPECT_EQ(0, diff.tag[NMTUtil::tag_to_index(mtTest)].reserve);
  EXPECT_EQ(5, diff.tag[NMTUtil::tag_to_index(mtTest)].commit);

  diff = tree.uncommit_mapping(0, 25, rd_None_cs1);
//            1         2         3         4         5
//  012345678901234567890123456789012345678901234567890
//  rrrrrrrrrrrrrrrrrrrrrrrrrrrrrrCCCCCrrrrrrrrrrrrrrr
  EXPECT_EQ(0, diff.tag[NMTUtil::tag_to_index(mtTest)].reserve);
  EXPECT_EQ(-25, diff.tag[NMTUtil::tag_to_index(mtTest)].commit);
}

// How the memory regions are visualized:
//            1         2         3         4         5         6         7       |
//  0123456789012345678901234567890123456789012345678901234567890123456789        |_> memory address
//  aaaaaaBBBBBBBcccccccDDDDDDDeeeeeeeFFFFFFFF...........................         |->some letters showing the state of the memory
// Legend:
// . - None (free/released)
// r - MemTag (reserved)
// C - MemTag (committed)
// MemTag is Test if omitted.

TEST_VM_F(NMTVMATreeTest, SeparateStacksForCommitAndReserve) {
  using SIndex = NativeCallStackStorage::StackIndex;
  using State = VMATree::StateType;
  SIndex si_1 = si[0];
  SIndex si_2 = si[1];

  const State Rs = State::Reserved;
  const State Rl = State::Released;
  const State C = State::Committed;
  VMATree::RegionData rd_Test_cs1(si_1, mtTest);
  VMATree::RegionData rd_None_cs2(si_2, mtNone);

  {// Check committing into a reserved region inherits the call stacks
    Tree tree;
    tree.reserve_mapping(0, 50, rd_Test_cs1); // reserve in an empty tree
    // Pre: empty tree.
    // Post:
    //            1         2         3         4         5
    //  012345678901234567890123456789012345678901234567890
    //  rrrrrrrrrrrrrrrrrrrrrrrrrrrrrrrrrrrrrrrrrrrrrrrrrr.
    ExpectedTree<2> et1 = {{     0,     50        },
                           {mtNone, mtTest, mtNone},
                           {Rl    , Rs    , Rl    },
                           {-1    , si_1  , -1    },
                           {-1    , -1    , -1    }};
    check_tree(tree, et1, __LINE__);
    tree.commit_mapping(25, 10, rd_None_cs2, true); // commit at the middle of the region
    // Post:
    //            1         2         3         4         5
    //  012345678901234567890123456789012345678901234567890
    //  rrrrrrrrrrrrrrrrrrrrrrrrrCCCCCCCCCCrrrrrrrrrrrrrrr.
    ExpectedTree<4> et2 = {{     0,     25,     35,     50        },
                           {mtNone, mtTest, mtTest, mtTest, mtNone},
                           {Rl    , Rs    , C     , Rs    , Rl    },
                           {-1    , si_1  , si_1  , si_1  , -1    },
                           {-1    , -1    , si_2  , -1    , -1    }};
    check_tree(tree, et2, __LINE__);

    tree.commit_mapping(0, 20, rd_None_cs2, true); // commit at the beginning of the region
    //            1         2         3         4         5
    //  012345678901234567890123456789012345678901234567890
    //  CCCCCCCCCCCCCCCCCCCCrrrrrCCCCCCCCCCrrrrrrrrrrrrrrr.
    ExpectedTree<5> et3 = {{     0,     20,     25,     35,    50         },
                           {mtNone, mtTest, mtTest, mtTest, mtTest, mtNone},
                           {Rl    , C     , Rs    , C     , Rs    , Rl    },
                           {-1    , si_1  , si_1  , si_1  , si_1  , -1    },
                           {-1    , si_2  , -1    , si_2  , -1    , -1    }};
    check_tree(tree, et3, __LINE__);

    tree.commit_mapping(40, 10, rd_None_cs2, true); // commit at the end of the region
    // Post:
    //            1         2         3         4         5
    //  012345678901234567890123456789012345678901234567890
    //  CCCCCCCCCCCCCCCCCCCCrrrrrCCCCCCCCCCrrrrrCCCCCCCCCC.
    ExpectedTree<6> et4 = {{     0,     20,     25,     35,     40,     50        },
                           {mtNone, mtTest, mtTest, mtTest, mtTest, mtTest, mtNone},
                           {Rl    , C     , Rs    , C     , Rs    , C     , Rl    },
                           {-1    , si_1  , si_1  , si_1  , si_1  , si_1  , -1    },
                           {-1    , si_2  , -1    , si_2  , -1    , si_2  , -1    }};
    check_tree(tree, et4, __LINE__);
  }
  {// committing overlapped regions does not destroy the old call-stacks
    Tree tree;
    tree.reserve_mapping(0, 50, rd_Test_cs1); // reserving in an empty tree
    // Pre: empty tree.
    //            1         2         3         4         5
    //  012345678901234567890123456789012345678901234567890
    //  rrrrrrrrrrrrrrrrrrrrrrrrrrrrrrrrrrrrrrrrrrrrrrrrrr
    ExpectedTree<2> et1 = {{      0  , 50         },
                           {mtNone, mtTest, mtNone},
                           {Rl    , Rs    , Rl    },
                           {-1    , si_1  , -1    },
                           {-1    , -1    , -1    }};
    check_tree(tree, et1, __LINE__);

    tree.commit_mapping(10, 10, rd_None_cs2, true);
    //            1         2         3         4         5
    //  012345678901234567890123456789012345678901234567890
    //  rrrrrrrrrrCCCCCCCCCCrrrrrrrrrrrrrrrrrrrrrrrrrrrrrr
    ExpectedTree<4> et2 = {{     0,     10,     20,    50         },
                           {mtNone, mtTest, mtTest, mtTest, mtNone},
                           {Rl    , Rs    , C     , Rs    , Rl    },
                           {-1    , si_1  , si_1  , si_1  , -1    },
                           {-1    , -1    , si_2  , -1    , -1    }};
    check_tree(tree, et2, __LINE__);

    SIndex si_3 = si[2];
    VMATree::RegionData rd_Test_cs3(si_3, mtTest);
    // commit with overlap at the region's start
    tree.commit_mapping(5, 10, rd_Test_cs3);
    //            1         2         3         4         5
    //  012345678901234567890123456789012345678901234567890
    //  rrrrrCCCCCCCCCCCCCCCrrrrrrrrrrrrrrrrrrrrrrrrrrrrrr
    ExpectedTree<5> et3 = {{     0,      5,     15,     20,     50        },
                           {mtNone, mtTest, mtTest, mtTest, mtTest, mtNone},
                           {Rl    , Rs    , C     , C     , Rs    , Rl    },
                           {-1    , si_1  , si_1  , si_1  , si_1  , -1    },
                           {-1    , -1    , si_3  , si_2  , -1    , -1    }};
    check_tree(tree, et3, __LINE__);

    SIndex si_4 = si[3];
    VMATree::RegionData call_stack_4(si_4, mtTest);
    // commit with overlap at the region's end
    tree.commit_mapping(15, 10, call_stack_4);
    //            1         2         3         4         5
    //  012345678901234567890123456789012345678901234567890
    //  rrrrrCCCCCCCCCCCCCCCCCCCCrrrrrrrrrrrrrrrrrrrrrrrrr
    ExpectedTree<5> et4 = {{     0,      5,     15,     25,     50        },
                           {mtNone, mtTest, mtTest, mtTest, mtTest, mtNone},
                           {Rl    , Rs    , C     , C     , Rs    , Rl    },
                           {-1    , si_1  , si_1  , si_1  , si_1  , -1    },
                           {-1    , -1    , si_3  , si_4  , -1    , -1    }};
    check_tree(tree, et4, __LINE__);
  }
  {// uncommit should not store any call-stack
    Tree tree;
    tree.reserve_mapping(0, 50, rd_Test_cs1);

    tree.commit_mapping(10, 10, rd_None_cs2, true);

    tree.commit_mapping(0, 5, rd_None_cs2, true);

    tree.uncommit_mapping(0, 3, rd_None_cs2);
    //            1         2         3         4         5
    //  012345678901234567890123456789012345678901234567890
    //  rrrCCrrrrrCCCCCCCCCCrrrrrrrrrrrrrrrrrrrrrrrrrrrrrr
    ExpectedTree<6> et1 = {{     0,     3,       5,     10,     20,     50        },
                           {mtNone, mtTest, mtTest, mtTest, mtTest, mtTest, mtNone},
                           {Rl    , Rs    , C     , Rs    , C     , Rs    , Rl    },
                           {-1    , si_1  , si_1  , si_1  , si_1  , si_1  , -1    },
                           {-1    , -1    , si_2  , -1    , si_2  , -1    , -1    }};
    check_tree(tree, et1, __LINE__);

    tree.uncommit_mapping(5, 10, rd_None_cs2);
    //            1         2         3         4         5
    //  012345678901234567890123456789012345678901234567890
    //  rrrCCrrrrrrrrrrCCCCCrrrrrrrrrrrrrrrrrrrrrrrrrrrrrr.
    ExpectedTree<6> et2 = {{     0,      3,      5,     15,     20,     50        },
                           {mtNone, mtTest, mtTest, mtTest, mtTest, mtTest, mtNone},
                           {Rl    , Rs    , C     , Rs    , C     , Rs    , Rl    },
                           {-1    , si_1  , si_1  , si_1  , si_1  , si_1  , -1    },
                           {-1    , -1    , si_2  , -1    , si_2  , -1    , -1    }};
    check_tree(tree, et2, __LINE__);
  }
  {// reserve after reserve, but only different call-stacks
    SIndex si_4 = si[3];
    VMATree::RegionData call_stack_4(si_4, mtTest);

    Tree tree;
    tree.reserve_mapping(0, 50, rd_Test_cs1);
    tree.reserve_mapping(10, 10, call_stack_4);
    //            1         2         3         4         5
    //  012345678901234567890123456789012345678901234567890
    //  rrrrrrrrrrrrrrrrrrrrrrrrrrrrrrrrrrrrrrrrrrrrrrrrrr
    ExpectedTree<4> et1 = {{     0,     10,     20,     50        },
                           {mtNone, mtTest, mtTest, mtTest, mtNone},
                           {Rl    , Rs    , Rs    , Rs    , Rl    },
                           {-1    , si_1  , si_4  , si_1  , -1    },
                           {-1    , -1    , -1    , -1    , -1    }};
    check_tree(tree, et1, __LINE__);
  }
  {// commit without reserve
    Tree tree;
    tree.commit_mapping(0, 50, rd_Test_cs1);
    //            1         2         3         4         5
    //  012345678901234567890123456789012345678901234567890
    //  CCCCCCCCCCCCCCCCCCCCCCCCCCCCCCCCCCCCCCCCCCCCCCCCCC
    ExpectedTree<2> et = {{     0,      50       },
                          {mtNone, mtTest, mtNone},
                          {Rl    , C     , Rl    },
                          {-1    , si_1  , -1    },
                          {-1    , si_1  , -1    }};
    check_tree(tree, et, __LINE__);
  }
  {// reserve after commit
    Tree tree;
    tree.commit_mapping(0, 50, rd_None_cs2);
    tree.reserve_mapping(0, 50, rd_Test_cs1);
    //            1         2         3         4         5
    //  012345678901234567890123456789012345678901234567890
    //  rrrrrrrrrrrrrrrrrrrrrrrrrrrrrrrrrrrrrrrrrrrrrrrrrr
    ExpectedTree<2> et = {{     0,      50       },
                          {mtNone, mtTest, mtNone},
                          {Rl    , Rs    , Rl    },
                          {-1    , si_1  , -1    },
                          {-1    , -1    , -1    }};
    check_tree(tree, et, __LINE__);
  }
}

TEST_VM_F(NMTVMATreeTest, OverlapTableRows0To3) {
  using SIndex = NativeCallStackStorage::StackIndex;
  using State = VMATree::StateType;
  SIndex si_1 = si[0];
  SIndex si_2 = si[1];
  SIndex si_3 = si[2];

  const State Rs = State::Reserved;
  const State Rl = State::Released;
  const State C = State::Committed;
  VMATree::RegionData rd_Test_cs1(si_1, mtTest);
  VMATree::RegionData rd_None_cs1(si_1, mtNone);
  VMATree::RegionData rd_Test_cs2(si_2, mtTest);
  VMATree::RegionData rd_None_cs2(si_2, mtNone);
  VMATree::RegionData rd_None_cs3(si_3, mtNone);

  // row  0:  .........A..................B.....
  // case of empty tree is already covered in other tests.
  // row 1 is impossible. See the implementation.
  {
    // row  2:  .........A...Y.......................W.....B..........
    //            1         2         3         4         5
    //  012345678901234567890123456789012345678901234567890
    //  rrrrrrrrrr.........................................
    Tree tree;
    ExpectedTree<5> pre = {{    10,     12,     14,     16,     20        },
                           {mtNone, mtTest, mtTest, mtTest, mtTest, mtNone},
                           {Rl    , Rs    , Rs    , Rs    , Rs    , Rl    },
                           {-1    , si_1  , si_2  , si_1  , si_2  , -1    },
                           {-1    , -1    , -1    , -1    , -1    , -1    }
                          };
    create_tree(tree, pre, __LINE__);
    VMATree::SummaryDiff diff = tree.commit_mapping(5, 20, rd_Test_cs2, false);
    //            1         2         3         4         5
    //  012345678901234567890123456789012345678901234567890
    //  .....CCCCCCCCCCCCCCCCCCCC..........................
    EXPECT_EQ(diff.tag[NMTUtil::tag_to_index(mtTest)].commit, 20);
    EXPECT_EQ(diff.tag[NMTUtil::tag_to_index(mtTest)].reserve, 10);
    ExpectedTree<6> et = {{     5,     10,     12,     14,     16,     25        },
                          {mtNone, mtTest, mtTest, mtTest, mtTest, mtTest, mtNone},
                          {Rl    , C     , C     , C     , C     , C     , Rl    },
                          {-1    , si_2  , si_1  , si_2  , si_1  , si_2  , -1    },
                          {-1    , si_2  , si_2  , si_2  , si_2  , si_2  , -1    }
                         };
    check_tree(tree, et, __LINE__);
  }
  {
    // row  3:  .........A...Y.......................WB.....
    //            1         2         3         4         5
    //  012345678901234567890123456789012345678901234567890
    //  ..........rrrrrrrrrr...............................
    Tree tree;
    ExpectedTree<5> pre = {{    10,     12,     14,     16,     20        },
                           {mtNone, mtTest, mtTest, mtTest, mtTest, mtNone},
                           {Rl    , Rs    , Rs    , Rs    , Rs    , Rl    },
                           {-1    , si_1  , si_2  , si_1  , si_2  , -1    },
                           {-1    , -1    , -1    , -1    , -1    , -1    }
                          };
    create_tree(tree, pre, __LINE__);
    VMATree::SummaryDiff diff = tree.commit_mapping(5, 15, rd_Test_cs2, false);
    //            1         2         3         4         5
    //  012345678901234567890123456789012345678901234567890
    //  .....CCCCCCCCCCCCCCC...............................
    EXPECT_EQ(diff.tag[NMTUtil::tag_to_index(mtTest)].commit, 15);
    EXPECT_EQ(diff.tag[NMTUtil::tag_to_index(mtTest)].reserve, 5);
    ExpectedTree<6> et = {{   5,      10,     12,     14,     16,      20        },
                          {mtNone, mtTest, mtTest, mtTest, mtTest, mtTest, mtNone},
                          {Rl    , C     , C     , C     , C     , C     , Rl    },
                          {-1    , si_2  , si_1  , si_2  , si_1  , si_2  , -1    },
                          {-1    , si_2  , si_2  , si_2  , si_2  , si_2  , -1    }
                         };
    check_tree(tree, et, __LINE__);
  }
}

TEST_VM_F(NMTVMATreeTest, OverlapTableRows4to7) {
  using SIndex = NativeCallStackStorage::StackIndex;
  using State = VMATree::StateType;
  SIndex si_1 = si[0];
  SIndex si_2 = si[1];
  SIndex si_3 = si[2];

  const State Rs = State::Reserved;
  const State Rl = State::Released;
  const State C = State::Committed;
  VMATree::RegionData rd_Test_cs1(si_1, mtTest);
  VMATree::RegionData rd_None_cs1(si_1, mtNone);
  VMATree::RegionData rd_Test_cs2(si_2, mtTest);
  VMATree::RegionData rd_None_cs2(si_2, mtNone);
  VMATree::RegionData rd_None_cs3(si_3, mtNone);

  {
    // row  4:  .....X...A..................B.....
    //            1         2         3         4         5
    //  012345678901234567890123456789012345678901234567890
    //  rrrrrrrrrr.........................................
    Tree tree;
    ExpectedTree<2> pre = {{     0,     10,       },
                           {mtNone, mtTest, mtNone},
                           {Rl    , Rs    , Rl    },
                           {-1    , si_1  , -1    },
                           {-1    , -1    , -1    }
                          };
    create_tree(tree, pre, __LINE__);
    VMATree::SummaryDiff diff = tree.commit_mapping(20, 20, rd_Test_cs2, false);
    //            1         2         3         4         5
    //  012345678901234567890123456789012345678901234567890
    //  rrrrrrrrrr..........CCCCCCCCCCCCCCCCCCCC...........
    EXPECT_EQ(diff.tag[NMTUtil::tag_to_index(mtTest)].commit, 20);
    EXPECT_EQ(diff.tag[NMTUtil::tag_to_index(mtTest)].reserve, 20);
    ExpectedTree<4> et = {{     0,     10,     20,     40        },
                          {mtNone, mtTest, mtNone, mtTest, mtNone},
                          {Rl    , Rs    , Rl    , C     , Rl    },
                          {-1    , si_1  , -1    , si_2  , -1    },
                          {-1    , -1    , -1    , si_2  , -1    }
                         };
    check_tree(tree, et, __LINE__);
  }
  {
    // row  5:  .....X...A...YW.............B.....
    //            1         2         3         4         5
    //  012345678901234567890123456789012345678901234567890
    //  .....rrrrrrrrrr....................................
    Tree tree;
    ExpectedTree<2> pre = {{     5,     15,       },
                           {mtNone, mtTest, mtNone},
                           {Rl    , Rs    , Rl    },
                           {-1    , si_1  , -1    },
                           {-1    , -1    , -1    }
                          };
    create_tree(tree, pre, __LINE__);
    VMATree::SummaryDiff diff = tree.commit_mapping(10, 10, rd_Test_cs2, false);
    //            1         2         3         4         5
    //  012345678901234567890123456789012345678901234567890
    //  .....rrrrrCCCCCCCCCC...............................
    EXPECT_EQ(diff.tag[NMTUtil::tag_to_index(mtTest)].commit, 10);
    EXPECT_EQ(diff.tag[NMTUtil::tag_to_index(mtTest)].reserve, 20 - 15);
    ExpectedTree<4> et = {{     5,     10,     15,     20        },
                          {mtNone, mtTest, mtTest, mtTest, mtNone},
                          {Rl    , Rs    , C     , C     , Rl    },
                          {-1    , si_1  , si_1  , si_2  , -1    },
                          {-1    , -1    , si_2  , si_2  , -1    }
                         };
    check_tree(tree, et, __LINE__);
  }
  {
    // row  6:  .....X...A.....Y.......................W.....B...
    //            1         2         3         4         5
    //  012345678901234567890123456789012345678901234567890
    //  rrrrr.....rrrrrrrrrr...............................
    Tree tree;
    ExpectedTree<7> pre = {{     0,      5,     10,     12,     14,     16,     20        },
                           {mtNone, mtTest, mtNone, mtTest, mtTest, mtTest, mtTest, mtNone},
                           {Rl    , Rs    , Rl    , Rs    , Rs    , Rs    , Rs    , Rl    },
                           {-1    , si_1  , -1    , si_1  , si_2  , si_1  , si_2  , -1    },
                           {-1    , -1    , -1    , -1    , -1    , -1    , -1    , -1    }
                          };
    create_tree(tree, pre, __LINE__);
    VMATree::SummaryDiff diff = tree.commit_mapping(7, 20, rd_Test_cs2, false);
    //            1         2         3         4         5
    //  012345678901234567890123456789012345678901234567890
    //  rrrrr..CCCCCCCCCCCCCCCCCCCC........................
    EXPECT_EQ(diff.tag[NMTUtil::tag_to_index(mtTest)].commit, 20);
    EXPECT_EQ(diff.tag[NMTUtil::tag_to_index(mtTest)].reserve, 10);
    ExpectedTree<8> et = {{     0,      5,      7,    10,      12,     14,     16,     27        },
                          {mtNone, mtTest, mtNone, mtTest, mtTest, mtTest, mtTest, mtTest, mtNone},
                          {Rl    , Rs    , Rl    , C     , C     , C     , C     , C     , Rl    },
                          {-1    , si_1  , -1    , si_2  , si_1  , si_2  , si_1  , si_2  , -1    },
                          {-1    , -1    , -1    , si_2  , si_2  , si_2  , si_2  , si_2  , -1    }
                         };
    check_tree(tree, et, __LINE__);
  }
  {
    // row  7:  .....X...A...Y.......................WB.....
    //            1         2         3         4         5
    //  012345678901234567890123456789012345678901234567890
    //  rrrrr.....rrrrrrrrrr...............................
    Tree tree;
    ExpectedTree<7> pre = {{     0,      5,     10,     12,     14,     16,     20        },
                           {mtNone, mtTest, mtNone, mtTest, mtTest, mtTest, mtTest, mtNone},
                           {Rl    , Rs    , Rl    , Rs    , Rs    , Rs    , Rs    , Rl    },
                           {-1    , si_1  , -1    , si_1  , si_2  , si_1  , si_2  , -1    },
                           {-1    , -1    , -1    , -1    , -1    , -1    , -1    , -1    }
                          };
    create_tree(tree, pre, __LINE__);
    VMATree::SummaryDiff diff = tree.commit_mapping(7, 13, rd_Test_cs2, false);
    //            1         2         3         4         5
    //  012345678901234567890123456789012345678901234567890
    //  rrrrr..CCCCCCCCCCCCC...............................
    EXPECT_EQ(diff.tag[NMTUtil::tag_to_index(mtTest)].commit, 13);
    EXPECT_EQ(diff.tag[NMTUtil::tag_to_index(mtTest)].reserve, 3);
    ExpectedTree<8> et = {{     0,      5,      7,     10,     12,     14,     16,     20        },
                          {mtNone, mtTest, mtNone, mtTest, mtTest, mtTest, mtTest, mtTest, mtNone},
                          {Rl    , Rs    , Rl    , C     , C     , C     , C     , C     , Rl    },
                          {-1    , si_1  , -1    , si_2  , si_1  , si_2  , si_1  , si_2  , -1    },
                          {-1    , -1    , -1    , si_2  , si_2  , si_2  , si_2  , si_2  , -1    }
                         };
    check_tree(tree, et, __LINE__);
  }

}

TEST_VM_F(NMTVMATreeTest, OverlapTableRows8to11) {
  using SIndex = NativeCallStackStorage::StackIndex;
  using State = VMATree::StateType;
  SIndex si_1 = si[0];
  SIndex si_2 = si[1];
  SIndex si_3 = si[2];

  const State Rs = State::Reserved;
  const State Rl = State::Released;
  const State C = State::Committed;
  VMATree::RegionData rd_Test_cs1(si_1, mtTest);
  VMATree::RegionData rd_None_cs1(si_1, mtNone);
  VMATree::RegionData rd_Test_cs2(si_2, mtTest);
  VMATree::RegionData rd_None_cs2(si_2, mtNone);
  VMATree::RegionData rd_None_cs3(si_3, mtNone);
  {
    // row  8:  ........XA..................B.....
    //            1         2         3         4         5
    //  012345678901234567890123456789012345678901234567890
    //  rrrrrrrrrr.........................................
    // nodes:   0--------50...........................
    //            si1
    //            -
    // request:          50*****************250
    // post:    0--------50*****************250
    //            si1        si2
    //            -          si2
    Tree tree;
    ExpectedTree<2> pre = {{     0,     10,       },
                           {mtNone, mtTest, mtNone},
                           {Rl    , Rs    , Rl    },
                           {-1    , si_1  , -1    },
                           {-1    , -1    , -1    }
                          };
    create_tree(tree, pre, __LINE__);
    VMATree::SummaryDiff diff = tree.commit_mapping(10, 20, rd_Test_cs2, false);
    //            1         2         3         4         5
    //  012345678901234567890123456789012345678901234567890
    //  rrrrrrrrrrCCCCCCCCCCCCCCCCCCCC.....................
    EXPECT_EQ(diff.tag[NMTUtil::tag_to_index(mtTest)].commit, 20);
    EXPECT_EQ(diff.tag[NMTUtil::tag_to_index(mtTest)].reserve, 20);
    ExpectedTree<3> et = {{     0,     10,     30        },
                          {mtNone, mtTest, mtTest, mtNone},
                          {Rl    , Rs    , C     , Rl    },
                          {-1    , si_1  , si_2  , -1    },
                          {-1    , -1    , si_2  , -1    }
                         };
    check_tree(tree, et, __LINE__);
  }
  {
    // row  9:  ........XA....YW.............B.....
    //            1         2         3         4         5
    //  012345678901234567890123456789012345678901234567890
    //  rrrrrrrrrr.........................................
    Tree tree;
    ExpectedTree<2> pre = {{     0,     10,       },
                           {mtNone, mtTest, mtNone},
                           {Rl    , Rs    , Rl    },
                           {-1    , si_1  , -1    },
                           {-1    , -1    , -1    }
                          };
    create_tree(tree, pre, __LINE__);
    VMATree::SummaryDiff diff = tree.commit_mapping(0, 20, rd_Test_cs2, false);
    //            1         2         3         4         5
    //  012345678901234567890123456789012345678901234567890
    //  CCCCCCCCCCCCCCCCCCCC...............................
    EXPECT_EQ(diff.tag[NMTUtil::tag_to_index(mtTest)].commit, 20);
    EXPECT_EQ(diff.tag[NMTUtil::tag_to_index(mtTest)].reserve, 10);
    ExpectedTree<3> et = {{     0,     10,     20        },
                          {mtNone, mtTest, mtTest, mtNone},
                          {Rl    , C     , C     , Rl    },
                          {-1    , si_1  , si_2  , -1    },
                          {-1    , si_2  , si_2  , -1    }
                         };
    check_tree(tree, et, __LINE__);
  }
  {
    // row 10:  ........XA...Y.......................W.....B...
    //            1         2         3         4         5
    //  012345678901234567890123456789012345678901234567890
    //  .....rrrrrrrrrrrrrrr...............................
    Tree tree;
    ExpectedTree<6> pre = {{     5,     10,     12,     14,     16,     20        },
                           {mtNone, mtTest, mtTest, mtTest, mtTest, mtTest, mtNone},
                           {Rl    , Rs    , Rs    , Rs    , Rs    , Rs    , Rl    },
                           {-1    , si_2  , si_1  , si_2  , si_1  , si_2  , -1    },
                           {-1    , -1    , -1    , -1    , -1    , -1    , -1    }
                          };
    create_tree(tree, pre, __LINE__);
    VMATree::SummaryDiff diff = tree.commit_mapping(5, 20, rd_Test_cs2, false);
    //            1         2         3         4         5
    //  012345678901234567890123456789012345678901234567890
    //  .....CCCCCCCCCCCCCCCCCCCC..........................
    EXPECT_EQ(diff.tag[NMTUtil::tag_to_index(mtTest)].commit, 20);
    EXPECT_EQ(diff.tag[NMTUtil::tag_to_index(mtTest)].reserve, 25 - 20);
    ExpectedTree<6> et = {{     5,     10,     12,     14,     16,     25        },
                          {mtNone, mtTest, mtTest, mtTest, mtTest, mtTest, mtNone},
                          {Rl    , C     , C     , C     , C     , C     , Rl    },
                          {-1    , si_2  , si_1  , si_2  , si_1  , si_2  , -1    },
                          {-1    , si_2  , si_2  , si_2  , si_2  , si_2  , -1    }
                         };
    check_tree(tree, et, __LINE__);
  }
  {
    // row 11:  ........XA...Y.......................WB.....
    //            1         2         3         4         5
    //  012345678901234567890123456789012345678901234567890
    //  .....rrrrrrrrrrrrrrr...............................
    Tree tree;
    ExpectedTree<6> pre = {{     5,     10,     12,     14,     16,     20        },
                           {mtNone, mtTest, mtTest, mtTest, mtTest, mtTest, mtNone},
                           {Rl    , Rs    , Rs    , Rs    , Rs    , Rs    , Rl    },
                           {-1    , si_2  , si_1  , si_2  , si_1  , si_2  , -1    },
                           {-1    , -1    , -1    , -1    , -1    , -1    , -1    }
                          };
    create_tree(tree, pre, __LINE__);
    VMATree::SummaryDiff diff = tree.commit_mapping(5, 15, rd_Test_cs2, false);
    //            1         2         3         4         5
    //  012345678901234567890123456789012345678901234567890
    //  .....CCCCCCCCCCCCCCC...............................
    EXPECT_EQ(diff.tag[NMTUtil::tag_to_index(mtTest)].commit, 15);
    EXPECT_EQ(diff.tag[NMTUtil::tag_to_index(mtTest)].reserve, 0);
    ExpectedTree<6> et = {{     5,     10,     12,     14,     16,     20        },
                          {mtNone, mtTest, mtTest, mtTest, mtTest, mtTest, mtNone},
                          {Rl    , C     , C     , C     , C     , C     , Rl    },
                          {-1    , si_2  , si_1  , si_2  , si_1  , si_2  , -1    },
                          {-1    , si_2  , si_2  , si_2  , si_2  , si_2  , -1    }
                         };
    check_tree(tree, et, __LINE__);
  }

}

TEST_VM_F(NMTVMATreeTest, OverlapTableRows12to15) {
  using SIndex = NativeCallStackStorage::StackIndex;
  using State = VMATree::StateType;
  SIndex si_1 = si[0];
  SIndex si_2 = si[1];
  SIndex si_3 = si[2];

  const State Rs = State::Reserved;
  const State Rl = State::Released;
  const State C = State::Committed;
  VMATree::RegionData rd_Test_cs1(si_1, mtTest);
  VMATree::RegionData rd_None_cs1(si_1, mtNone);
  VMATree::RegionData rd_Test_cs2(si_2, mtTest);
  VMATree::RegionData rd_None_cs2(si_2, mtNone);
  VMATree::RegionData rd_None_cs3(si_3, mtNone);

  {
    // row 12:  .........A..................B.....U
    //            1         2         3         4         5
    //  012345678901234567890123456789012345678901234567890
    //  ..............................rrrrrrrrrr...........
    Tree tree;
    ExpectedTree<2> pre = {{    30,     40        },
                           {mtNone, mtTest, mtNone},
                           {Rl    , Rs    , Rl    },
                           {-1    , si_1  , -1    },
                           {-1    , -1    , -1    }
                          };
    create_tree(tree, pre, __LINE__);
    VMATree::SummaryDiff diff = tree.commit_mapping(5, 20, rd_Test_cs2, false);
    //            1         2         3         4         5
    //  012345678901234567890123456789012345678901234567890
    //  .....CCCCCCCCCCCCCCCCCCCC.....rrrrrrrrrr...........
    EXPECT_EQ(diff.tag[NMTUtil::tag_to_index(mtTest)].commit, 20);
    EXPECT_EQ(diff.tag[NMTUtil::tag_to_index(mtTest)].reserve, 20);
    ExpectedTree<4> et = {{     5,     25,     30,     40        },
                          {mtNone, mtTest, mtNone, mtTest, mtNone},
                          {Rl    , C     , Rl    , Rs    , Rl    },
                          {-1    , si_2  , -1    , si_1  , -1    },
                          {-1    , si_2  , -1    , -1    , -1    }
                         };
    check_tree(tree, et, __LINE__);
  }
  {
    // row 13:  .........A...YW.............B....U
    //            1         2         3         4         5
    //  012345678901234567890123456789012345678901234567890
    //  ..........rrrrrrrrrrrrrrrrrrrr.....................
    Tree tree;
    ExpectedTree<2> pre = {{    10,     30        },
                           {mtNone, mtTest, mtNone},
                           {Rl    , Rs    , Rl    },
                           {-1    , si_1  , -1    },
                           {-1    , -1    , -1    }
                          };
    create_tree(tree, pre, __LINE__);
    VMATree::SummaryDiff diff = tree.commit_mapping(5, 20, rd_Test_cs2, false);
    //            1         2         3         4         5
    //  012345678901234567890123456789012345678901234567890
    //  .....CCCCCCCCCCCCCCCCCCCCrrrrr.....................
    EXPECT_EQ(diff.tag[NMTUtil::tag_to_index(mtTest)].commit, 20);
    EXPECT_EQ(diff.tag[NMTUtil::tag_to_index(mtTest)].reserve, 30 - 25);
    ExpectedTree<4> et = {{     5,     10,     25,     30        },
                          {mtNone, mtTest, mtTest, mtTest, mtNone},
                          {Rl    , C     , C     , Rs    , Rl    },
                          {-1    , si_2  , si_1  , si_1  , -1    },
                          {-1    , si_2  , si_2  , -1    , -1    }
                         };
    check_tree(tree, et, __LINE__);
  }
  {
    // row 14:  .........A...Y.......................W....B....U
    //            1         2         3         4         5
    //  012345678901234567890123456789012345678901234567890
    //  ..........rrrrrrrrrr..........rrrrrrrrrr...........
    Tree tree;
    ExpectedTree<7> pre = {{    10,     12,     14,     16,     20,     30,     40        },
                           {mtNone, mtTest, mtTest, mtTest, mtTest, mtNone, mtTest, mtNone},
                           {Rl    , Rs    , Rs    , Rs    , Rs    , Rl    , Rs    , Rl    },
                           {-1    , si_1  , si_2  , si_1  , si_2  , -1    , si_1  , -1    },
                           {-1    , -1    , -1    , -1    , -1    , -1    , -1    , -1    }
                          };
    create_tree(tree, pre, __LINE__);
    VMATree::SummaryDiff diff = tree.commit_mapping(5, 20, rd_Test_cs2, false);
    //            1         2         3         4         5
    //  012345678901234567890123456789012345678901234567890
    //  .....CCCCCCCCCCCCCCCCCCCC.....rrrrrrrrrr...........
    EXPECT_EQ(diff.tag[NMTUtil::tag_to_index(mtTest)].commit, 20);
    EXPECT_EQ(diff.tag[NMTUtil::tag_to_index(mtTest)].reserve, (10 - 5) + ( 25 - 20));
    ExpectedTree<8> et = {{     5,     10,     12,     14,     16,     25,     30,     40        },
                          {mtNone, mtTest, mtTest, mtTest, mtTest, mtTest, mtNone, mtTest, mtNone},
                          {Rl    , C     , C     , C     , C     , C     , Rl    , Rs    , Rl    },
                          {-1    , si_2  , si_1  , si_2  , si_1  , si_2  , -1    , si_1  , -1    },
                          {-1    , si_2  , si_2  , si_2  , si_2  , si_2  , -1    , -1    , -1    }
                         };
    check_tree(tree, et, __LINE__);
  }
  {
    // row 15:  .........A...Y.......................WB....U
    //            1         2         3         4         5
    //  012345678901234567890123456789012345678901234567890
    //  ..........rrrrrrrrrr..........rrrrrrrrrr...........
    Tree tree;
    ExpectedTree<7> pre = {{    10,     12,     14,     16,     20,     30,     40        },
                           {mtNone, mtTest, mtTest, mtTest, mtTest, mtNone, mtTest, mtNone},
                           {Rl    , Rs    , Rs    , Rs    , Rs    , Rl    , Rs    , Rl    },
                           {-1    , si_1  , si_2  , si_1  , si_2  , -1    , si_1  , -1    },
                           {-1    , -1    , -1    , -1    , -1    , -1    , -1    , -1    }
                          };
    create_tree(tree, pre, __LINE__);
    VMATree::SummaryDiff diff = tree.commit_mapping(5, 15, rd_Test_cs2, false);
    //            1         2         3         4         5
    //  012345678901234567890123456789012345678901234567890
    //  .....CCCCCCCCCCCCCCC..........rrrrrrrrrr...........
    EXPECT_EQ(diff.tag[NMTUtil::tag_to_index(mtTest)].commit, 15);
    EXPECT_EQ(diff.tag[NMTUtil::tag_to_index(mtTest)].reserve, 10 - 5);
    ExpectedTree<8> et = {{     5,     10,     12,     14,     16,     20,     30,     40        },
                          {mtNone, mtTest, mtTest, mtTest, mtTest, mtTest, mtNone, mtTest, mtNone},
                          {Rl    , C     , C     , C     , C     , C     , Rl    , Rs    , Rl    },
                          {-1    , si_2  , si_1  , si_2  , si_1  , si_2  , -1    , si_1  , -1    },
                          {-1    , si_2  , si_2  , si_2  , si_2  , si_2  , -1    , -1    , -1    }
                         };
    check_tree(tree, et, __LINE__);
  }

}

TEST_VM_F(NMTVMATreeTest, OverlapTableRows16to19) {
  using SIndex = NativeCallStackStorage::StackIndex;
  using State = VMATree::StateType;
  SIndex si_1 = si[0];
  SIndex si_2 = si[1];
  SIndex si_3 = si[2];

  const State Rs = State::Reserved;
  const State Rl = State::Released;
  const State C = State::Committed;
  VMATree::RegionData rd_Test_cs1(si_1, mtTest);
  VMATree::RegionData rd_None_cs1(si_1, mtNone);
  VMATree::RegionData rd_Test_cs2(si_2, mtTest);
  VMATree::RegionData rd_None_cs2(si_2, mtNone);
  VMATree::RegionData rd_None_cs3(si_3, mtNone);
  {
    // row 16:  .....X...A..................B....U
    //            1         2         3         4         5
    //  012345678901234567890123456789012345678901234567890
    //  rrrrrrrrrr....................rrrrrrrrrr...........
    Tree tree;
    ExpectedTree<4> pre = {{     0,    10,      30,     40        },
                           {mtNone, mtTest, mtNone, mtTest, mtNone},
                           {Rl    , Rs    , Rl    , Rs    , Rl    },
                           {-1    , si_1  , -1    , si_1  , -1    },
                           {-1    , -1    , -1    , -1    , -1    }
                          };
    create_tree(tree, pre, __LINE__);
    VMATree::SummaryDiff diff = tree.commit_mapping(15, 10, rd_Test_cs2, false);
    //            1         2         3         4         5
    //  012345678901234567890123456789012345678901234567890
    //  rrrrrrrrrr.....CCCCCCCCCC.....rrrrrrrrrr...........
    EXPECT_EQ(diff.tag[NMTUtil::tag_to_index(mtTest)].commit, 10);
    EXPECT_EQ(diff.tag[NMTUtil::tag_to_index(mtTest)].reserve, 10);
    ExpectedTree<6> et = {{     0,     10,     15,     25,     30,     40        },
                          {mtNone, mtTest, mtNone, mtTest, mtNone, mtTest, mtNone},
                          {Rl    , Rs    , Rl    , C     , Rl    , Rs    , Rl    },
                          {-1    , si_1  , -1    , si_2  , -1    , si_1  , -1    },
                          {-1    , -1    , -1    , si_2  , -1    , -1    , -1    }
                         };
    check_tree(tree, et, __LINE__);
  }
  {
    // row 17:  .....X...A...YW.............B....U
    //            1         2         3         4         5
    //  012345678901234567890123456789012345678901234567890
    //  rrrrrrrrrr..........rrrrrrrrrr.....................
    Tree tree;
    ExpectedTree<4> pre = {{     0,     10,     20,     30        },
                           {mtNone, mtTest, mtNone, mtTest, mtNone},
                           {Rl    , Rs    , Rl    , Rs    , Rl    },
                           {-1    , si_1  , -1    , si_1  , -1    },
                           {-1    , -1    , -1    , -1    , -1    }
                          };
    create_tree(tree, pre, __LINE__);
    VMATree::SummaryDiff diff = tree.commit_mapping(15, 10, rd_Test_cs2, false);
    //            1         2         3         4         5
    //  012345678901234567890123456789012345678901234567890
    //  rrrrrrrrrr.....CCCCCCCCCCrrrrr.....................
    EXPECT_EQ(diff.tag[NMTUtil::tag_to_index(mtTest)].commit, 10);
    EXPECT_EQ(diff.tag[NMTUtil::tag_to_index(mtTest)].reserve, 20 - 15);
    ExpectedTree<6> et = {{     0,     10,     15,     20,     25,     30        },
                          {mtNone, mtTest, mtNone, mtTest, mtTest, mtTest, mtNone},
                          {Rl    , Rs    , Rl    , C     , C     , Rs    , Rl    },
                          {-1    , si_1  , -1    , si_2  , si_1  , si_1  , -1    },
                          {-1    , -1    , -1    , si_2  , si_2  , -1    , -1    }
                         };
    check_tree(tree, et, __LINE__);
  }
  {
    // row 18:  ....X....A...Y.......................W....B....U
    //            1         2         3         4         5
    //  012345678901234567890123456789012345678901234567890
    //  rrrrr.....rrrrrrrrrr..........rrrrrrrrrr...........
    Tree tree;
    ExpectedTree<9> pre = {{     0,      5,     10,     12,     14,     16,     20,     30,     40        },
                           {mtNone, mtTest, mtNone, mtTest, mtTest, mtTest, mtTest, mtNone, mtTest, mtNone},
                           {Rl    , Rs    , Rl    , Rs    , Rs    , Rs    , Rs    , Rl    , Rs    , Rl    },
                           {-1    , si_1  , -1    , si_2  , si_1  , si_2  , si_1  , -1    , si_1  , -1    },
                           {-1    , -1    , -1    , -1    , -1    , -1    , -1    , -1    , -1    , -1    }
                          };
    create_tree(tree, pre, __LINE__);
    VMATree::SummaryDiff diff = tree.commit_mapping(7, 20, rd_Test_cs2, false);
    //            1         2         3         4         5
    //  012345678901234567890123456789012345678901234567890
    //  rrrrr..CCCCCCCCCCCCCCCCCCCC...rrrrrrrrrr...........
    EXPECT_EQ(diff.tag[NMTUtil::tag_to_index(mtTest)].commit, 20);
    EXPECT_EQ(diff.tag[NMTUtil::tag_to_index(mtTest)].reserve, (10 - 7) + (27 - 20));
    ExpectedTree<10> et = {{     0,      5,      7,     12,     14,     16,     20,     27,     30,     40        },
                           {mtNone, mtTest, mtNone, mtTest, mtTest, mtTest, mtTest, mtTest, mtNone, mtTest, mtNone},
                           {Rl    , Rs    , Rl    , C     , C     , C     , C     , C     , Rl    , Rs    , Rl    },
                           {-1    , si_1  , -1    , si_2  , si_1  , si_2  , si_1  , si_2  , -1    , si_1  , -1    },
                           {-1    , -1    , -1    , si_2  , si_2  , si_2  , si_2  , si_2  , -1    , -1    , -1    }
                         };
    check_tree(tree, et, __LINE__);
  }
  {
    // row 19:  .....X...A...Y.......................WB....U
    //            1         2         3         4         5
    //  012345678901234567890123456789012345678901234567890
    //  rrrrr.....rrrrrrrrrr..........rrrrrrrrrr...........
    Tree tree;
    ExpectedTree<9> pre = {{     0,      5,     10,     12,     14,     16,     20,     30,     40        },
                           {mtNone, mtTest, mtNone, mtTest, mtTest, mtTest, mtTest, mtNone, mtTest, mtNone},
                           {Rl    , Rs    , Rl    , Rs    , Rs    , Rs    , Rs    , Rl    , Rs    , Rl    },
                           {-1    , si_1  , -1    , si_1  , si_2  , si_1  , si_2  , -1    , si_1  , -1    },
                           {-1    , -1    , -1    , -1    , -1    , -1    , -1    , -1    , -1    , -1    }
                          };
    create_tree(tree, pre, __LINE__);
    VMATree::SummaryDiff diff = tree.commit_mapping(7, 13, rd_Test_cs2, false);
    //            1         2         3         4         5
    //  012345678901234567890123456789012345678901234567890
    //  rrrrr..CCCCCCCCCCCCC..........rrrrrrrrrr...........
    EXPECT_EQ(diff.tag[NMTUtil::tag_to_index(mtTest)].commit, 13);
    EXPECT_EQ(diff.tag[NMTUtil::tag_to_index(mtTest)].reserve, 10 - 7);
    ExpectedTree<10> et = {{     0,      5,      7,     10,     12,     14,     16,     20,     30,     40        },
                           {mtNone, mtTest, mtNone, mtTest, mtTest, mtTest, mtTest, mtTest, mtNone, mtTest, mtNone},
                           {Rl    , Rs    , Rl    , C     , C     , C     , C     , C     , Rl    , Rs    , Rl    },
                           {-1    , si_1  , -1    , si_2  , si_1  , si_2  , si_1  , si_2  , -1    , si_1  , -1    },
                           {-1    , -1    , -1    , si_2  , si_2  , si_2  , si_2  , si_2  , -1    , -1    , -1    }
                         };
    check_tree(tree, et, __LINE__);
  }

}

TEST_VM_F(NMTVMATreeTest, OverlapTableRows20to23) {
  using SIndex = NativeCallStackStorage::StackIndex;
  using State = VMATree::StateType;
  SIndex si_1 = si[0];
  SIndex si_2 = si[1];
  SIndex si_3 = si[2];

  const State Rs = State::Reserved;
  const State Rl = State::Released;
  const State C = State::Committed;
  VMATree::RegionData rd_Test_cs1(si_1, mtTest);
  VMATree::RegionData rd_None_cs1(si_1, mtNone);
  VMATree::RegionData rd_Test_cs2(si_2, mtTest);
  VMATree::RegionData rd_None_cs2(si_2, mtNone);
  VMATree::RegionData rd_None_cs3(si_3, mtNone);

  {
    // row 20:  ........XA..................B....U
    //            1         2         3         4         5
    //  012345678901234567890123456789012345678901234567890
    //  rrrrrrrrrr....................rrrrrrrrrr...........
    Tree tree;
    ExpectedTree<4> pre = {{     0,     10,      30,     40        },
                           {mtNone, mtTest, mtNone, mtTest, mtNone},
                           {Rl    , Rs    , Rl    , Rs    , Rl    },
                           {-1    , si_1  , -1    , si_1  , -1    },
                           {-1    , -1    , -1    , -1    , -1    }
                          };
    create_tree(tree, pre, __LINE__);
    VMATree::SummaryDiff diff = tree.commit_mapping(10, 15, rd_Test_cs2, false);
    //            1         2         3         4         5
    //  012345678901234567890123456789012345678901234567890
    //  rrrrrrrrrrCCCCCCCCCCCCCCC.....rrrrrrrrrr...........
    EXPECT_EQ(diff.tag[NMTUtil::tag_to_index(mtTest)].commit, 15);
    EXPECT_EQ(diff.tag[NMTUtil::tag_to_index(mtTest)].reserve, 15);
    ExpectedTree<5> et = {{     0,     10,     25,     30,     40        },
                          {mtNone, mtTest, mtTest, mtNone, mtTest, mtNone},
                          {Rl    , Rs    , C     , Rl    , Rs    , Rl    },
                          {-1    , si_1  , si_2  , -1    , si_1  , -1    },
                          {-1    , -1    , si_2  , -1    , -1    , -1    }
                         };
    check_tree(tree, et, __LINE__);
  }
  {
    // row 21:  ........XA...YW.............B....U
    //            1         2         3         4         5
    //  012345678901234567890123456789012345678901234567890
    //  rrrrrrrrrr..........rrrrrrrrrr.....................
    Tree tree;
    ExpectedTree<4> pre = {{     0,     10,     20,     30        },
                           {mtNone, mtTest, mtNone, mtTest, mtNone},
                           {Rl    , Rs    , Rl    , Rs    , Rl    },
                           {-1    , si_1  , -1    , si_1  , -1    },
                           {-1    , -1    , -1    , -1    , -1    }
                          };
    create_tree(tree, pre, __LINE__);
    VMATree::SummaryDiff diff = tree.commit_mapping(10, 15, rd_Test_cs2, false);
    //            1         2         3         4         5
    //  012345678901234567890123456789012345678901234567890
    //  rrrrrrrrrrCCCCCCCCCCCCCCCrrrrr.....................
    EXPECT_EQ(diff.tag[NMTUtil::tag_to_index(mtTest)].commit, 15);
    EXPECT_EQ(diff.tag[NMTUtil::tag_to_index(mtTest)].reserve, 20 - 10);
    ExpectedTree<5> et = {{     0,     10,     20,     25,     30        },
                          {mtNone, mtTest, mtTest, mtTest, mtTest, mtNone},
                          {Rl    , Rs    , C     , C     , Rs    , Rl    },
                          {-1    , si_1  , si_2  , si_1  , si_1  , -1    },
                          {-1    , -1    , si_2  , si_2  , -1    , -1    }
                         };
    check_tree(tree, et, __LINE__);
  }
  {
    // row 22:  ........XA...Y.......................W....B....U
    //            1         2         3         4         5
    //  012345678901234567890123456789012345678901234567890
    //  rrrrr.....rrrrrrrrrr..........rrrrrrrrrr...........
    Tree tree;
    ExpectedTree<9> pre = {{     0,      5,     10,     12,     14,     16,     20,     30,     40        },
                           {mtNone, mtTest, mtNone, mtTest, mtTest, mtTest, mtTest, mtNone, mtTest, mtNone},
                           {Rl    , Rs    , Rl    , Rs    , Rs    , Rs    , Rs    , Rl    , Rs    , Rl    },
                           {-1    , si_1  , -1    , si_2  , si_1  , si_2  , si_1  , -1    , si_1  , -1    },
                           {-1    , -1    , -1    , -1    , -1    , -1    , -1    , -1    , -1    , -1    }
                          };
    create_tree(tree, pre, __LINE__);
    VMATree::SummaryDiff diff = tree.commit_mapping(5, 20, rd_Test_cs2, false);
    //            1         2         3         4         5
    //  012345678901234567890123456789012345678901234567890
    //  rrrrrCCCCCCCCCCCCCCCCCCCC.....rrrrrrrrrr...........
    EXPECT_EQ(diff.tag[NMTUtil::tag_to_index(mtTest)].commit, 20);
    EXPECT_EQ(diff.tag[NMTUtil::tag_to_index(mtTest)].reserve, (10 - 5) + (25 - 20));
    ExpectedTree<9> et = {{     0,      5,     12,     14,     16,     20,    25,      30,     40        },
                          {mtNone, mtTest, mtTest, mtTest, mtTest, mtTest, mtTest, mtNone, mtTest, mtNone},
                          {Rl    , Rs    , C     , C     , C     , C     , C     , Rl    , Rs    , Rl    },
                          {-1    , si_1  , si_2  , si_1  , si_2  , si_1  , si_2  , -1    , si_1  , -1    },
                          {-1    , -1    , si_2  , si_2  , si_2  , si_2  , si_2  , -1    , -1    , -1    }
                         };
    check_tree(tree, et, __LINE__);
  }
  {
    // row 23:  ........XA...Y.......................WB....U
    //            1         2         3         4         5
    //  012345678901234567890123456789012345678901234567890
    //  rrrrr.....rrrrrrrrrr..........rrrrrrrrrr...........
    Tree tree;
    ExpectedTree<9> pre = {{     0,      5,     10,     12,     14,     16,     20,     30,     40        },
                           {mtNone, mtTest, mtNone, mtTest, mtTest, mtTest, mtTest, mtNone, mtTest, mtNone},
                           {Rl    , Rs    , Rl    , Rs    , Rs    , Rs    , Rs    , Rl    , Rs    , Rl    },
                           {-1    , si_1  , -1    , si_1  , si_2  , si_1  , si_2  , -1    , si_1  , -1    },
                           {-1    , -1    , -1    , -1    , -1    , -1    , -1    , -1    , -1    , -1    }
                          };
    create_tree(tree, pre, __LINE__);
    VMATree::SummaryDiff diff = tree.commit_mapping(5, 15, rd_Test_cs2, false);
    //            1         2         3         4         5
    //  012345678901234567890123456789012345678901234567890
    //  rrrrrCCCCCCCCCCCCCCC..........rrrrrrrrrr...........
    EXPECT_EQ(diff.tag[NMTUtil::tag_to_index(mtTest)].commit, 15);
    EXPECT_EQ(diff.tag[NMTUtil::tag_to_index(mtTest)].reserve, 10 - 5);
    ExpectedTree<9> et = {{     0,      5,     10,     12,     14,     16,     20,     30,     40        },
                          {mtNone, mtTest, mtTest, mtTest, mtTest, mtTest, mtTest, mtNone, mtTest, mtNone},
                          {Rl    , Rs    , C     , C     , C     , C     , C     , Rl    , Rs    , Rl    },
                          {-1    , si_1  , si_2  , si_1  , si_2  , si_1  , si_2  , -1    , si_1  , -1    },
                          {-1    , -1    , si_2  , si_2  , si_2  , si_2  , si_2  , -1    , -1    , -1    }
                         };
    check_tree(tree, et, __LINE__);
  }

}

TEST_VM_F(NMTVMATreeTest, UpdateRegionTest) {
  using State = VMATree::StateType;
  using SIndex = VMATree::SIndex;
  SIndex ES = NativeCallStackStorage::invalid;
  SIndex s0 = si[0];
  SIndex s1 = si[1];
  SIndex s2 = si[2];

  const State Rs = State::Reserved;
  const State Rl = State::Released;
  const State C = State::Committed;
  const int a = 100;
  const MemTag ReqTag = mtTest;
  const VMATree::RequestInfo       ReleaseRequest{0, a, Rl, mtNone, ES, false};
  const VMATree::RequestInfo       ReserveRequest{0, a, Rs, ReqTag, s2, false};
  const VMATree::RequestInfo        CommitRequest{0, a,  C, ReqTag, s2, false};
  const VMATree::RequestInfo      UncommitRequest{0, a, Rs, mtNone, ES, true};
  const VMATree::RequestInfo CopyTagCommitRequest{0, a,  C, ReqTag, s2, true};
                              //  existing state           request              expected state     expected diff
                              // st   tag    stacks                           st   tag    stacks   reserve  commit
                              // --  ------  ------  ----------------------   --  ------  ------   -------  -------
  UpdateCallInfo  call_info[]={{{Rl, mtNone, ES, ES},        ReleaseRequest, {Rl, mtNone, ES, ES}, {0,  0}, {0,  0}},
                               {{Rl, mtNone, ES, ES},        ReserveRequest, {Rs, ReqTag, s2, ES}, {0,  a}, {0,  0}},
                               {{Rl, mtNone, ES, ES},         CommitRequest, { C, ReqTag, s2, s2}, {0,  a}, {0,  a}},
                               {{Rl, mtNone, ES, ES},  CopyTagCommitRequest, { C, mtNone, s2, s2}, {0,  a}, {0,  a}},
                               {{Rl, mtNone, ES, ES},       UncommitRequest, {Rl, mtNone, ES, ES}, {0,  0}, {0,  0}},
                               {{Rs,   mtGC, s0, ES},        ReleaseRequest, {Rl, mtNone, ES, ES}, {-a, 0}, {0,  0}},
                               {{Rs,   mtGC, s0, ES},        ReserveRequest, {Rs, ReqTag, s2, ES}, {-a, a}, {0,  0}}, // diff tag
                               {{Rs, mtTest, s0, ES},        ReserveRequest, {Rs, ReqTag, s2, ES}, {0,  0}, {0,  0}}, // same tag
                               {{Rs,   mtGC, s0, ES},         CommitRequest, { C, ReqTag, s0, s2}, {-a, a}, {0,  a}},
                               {{Rs,   mtGC, s0, ES},  CopyTagCommitRequest, { C,   mtGC, s0, s2}, {0,  0}, {0,  a}},
                               {{Rs,   mtGC, s0, ES},       UncommitRequest, {Rs,   mtGC, s0, ES}, {0,  0}, {0,  0}},
                               {{ C,   mtGC, s0, s1},        ReleaseRequest, {Rl, mtNone, ES, ES}, {-a, 0}, {-a, 0}},
                               {{ C,   mtGC, s0, s1},        ReserveRequest, {Rs, ReqTag, s2, ES}, {-a, a}, {-a, 0}}, // diff tag
                               {{ C, mtTest, s0, s1},        ReserveRequest, {Rs, ReqTag, s2, ES}, {0,  0}, {-a, 0}}, // same tag
                               {{ C,   mtGC, s0, s1},         CommitRequest, { C, ReqTag, s0, s2}, {-a, a}, {-a, a}},
                               {{ C,   mtGC, s0, s1},  CopyTagCommitRequest, { C,   mtGC, s0, s2}, {0,  0}, {-a, a}},
                               {{ C,   mtGC, s0, s1},       UncommitRequest, {Rs,   mtGC, s0, ES}, {0,  0}, {-a, 0}}
                              };
  for (auto ci : call_info) {
    call_update_region(ci);
  }
}<|MERGE_RESOLUTION|>--- conflicted
+++ resolved
@@ -1014,41 +1014,7 @@
   }
 }
 
-<<<<<<< HEAD
-TEST_VM_F(NMTVMATreeTest, SetMemTypeOfRegions) {
-  Tree tree;
-  Tree::RegionData rd(NCS::StackIndex(), mtNone);
-  int count = 0;
-  auto dump_and_count_nodes = [&](TNode* n){
-    tty->print_cr("%zu,in.type: %d, in.tag: %s, out.type: %d, out.tag: %s" ,
-    (size_t)n->key(), (int)n->val().in.type(), NMTUtil::tag_to_name(n->val().out.mem_tag()),
-    (int)n->val().out.type(), NMTUtil::tag_to_name(n->val().in.mem_tag()));
-    count++;
-    return true;
-  };
-  tree.reserve_mapping(1200, 100, rd); // nodes in tree: 1200, 1300
-  tree.commit_mapping(1210, 50, rd);   // nodes in tree: 1200, 1210, 1260, 1300
-  tree.reserve_mapping(1100, 100, rd); // nodes in tree: 1100, 1210, 1260, 1300
-
-
-  VMATree::SummaryDiff diff = tree.set_tag(1200, 100, mtClassShared);
-  EXPECT_EQ(100, diff.tag[NMTUtil::tag_to_index(mtClassShared)].reserve);
-  EXPECT_EQ(50, diff.tag[NMTUtil::tag_to_index(mtClassShared)].commit);
-  EXPECT_EQ(-100, diff.tag[NMTUtil::tag_to_index(mtNone)].reserve);
-  EXPECT_EQ(-50, diff.tag[NMTUtil::tag_to_index(mtNone)].commit);
-
-  diff = tree.set_tag(1100, 100, mtGC);
-  EXPECT_EQ(100, diff.tag[NMTUtil::tag_to_index(mtGC)].reserve);
-  EXPECT_EQ(0, diff.tag[NMTUtil::tag_to_index(mtGC)].commit);
-  EXPECT_EQ(-100, diff.tag[NMTUtil::tag_to_index(mtNone)].reserve);
-  EXPECT_EQ(0, diff.tag[NMTUtil::tag_to_index(mtNone)].commit);
-}
-
-
-TEST_VM_F(NMTVMATreeTest, SummaryAccountingWhenUseFlagInplace) {
-=======
 TEST_VM_F(NMTVMATreeTest, SummaryAccountingWhenUseTagInplace) {
->>>>>>> 3a188726
   Tree tree;
   VMATree::RegionData rd_Test_cs0(si[0], mtTest);
   VMATree::RegionData rd_None_cs1(si[1], mtNone);
