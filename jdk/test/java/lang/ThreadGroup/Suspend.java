/*
<<<<<<< HEAD
 * Copyright (c) 1999, 2013 Oracle and/or its affiliates. All rights reserved.
=======
 * Copyright (c) 1999, 2013, Oracle and/or its affiliates. All rights reserved.
>>>>>>> 51ac0c58
 * DO NOT ALTER OR REMOVE COPYRIGHT NOTICES OR THIS FILE HEADER.
 *
 * This code is free software; you can redistribute it and/or modify it
 * under the terms of the GNU General Public License version 2 only, as
 * published by the Free Software Foundation.
 *
 * This code is distributed in the hope that it will be useful, but WITHOUT
 * ANY WARRANTY; without even the implied warranty of MERCHANTABILITY or
 * FITNESS FOR A PARTICULAR PURPOSE.  See the GNU General Public License
 * version 2 for more details (a copy is included in the LICENSE file that
 * accompanied this code).
 *
 * You should have received a copy of the GNU General Public License version
 * 2 along with this work; if not, write to the Free Software Foundation,
 * Inc., 51 Franklin St, Fifth Floor, Boston, MA 02110-1301 USA.
 *
 * Please contact Oracle, 500 Oracle Parkway, Redwood Shores, CA 94065 USA
 * or visit www.oracle.com if you need additional information or have any
 * questions.
 */

/**
 * @test
 * @bug 4176355 7181748
 * @summary Suspending a ThreadGroup that contains the current thread has
 *          unpredictable results.
 */

public class Suspend implements Runnable {

    private static volatile int count = 0;
    private static final ThreadGroup group = new ThreadGroup("");
    private static final Thread first = new Thread(group, new Suspend());
    private static final Thread second = new Thread(group, new Suspend());

    public void run() {
        while (true) {
            try {
                Thread.sleep(100);
                if (Thread.currentThread() == first) {
                    if (second.isAlive()) {
                        group.suspend();
                    }
                } else {
                    count++;
                }
            } catch (InterruptedException e) {
            }
        }
    }

    public static void main(String[] args) throws Exception {
        // Launch two threads as part of the same thread group
        first.start();
        second.start();

        // Wait for the thread group suspend to be issued
        while (!first.isAlive() || !second.isAlive()) {
            Thread.sleep(100);
        }
        Thread.sleep(1000);
        // Suppose, the thread group is now suspended

        count = 0;
        Thread.sleep(1000);

        // Increment of the count indicates that the second thread is still running
        boolean failed = (count > 1);
        first.stop();
        second.stop();
        if (failed) {
            throw new RuntimeException("Failure.");
        }
    }
}<|MERGE_RESOLUTION|>--- conflicted
+++ resolved
@@ -1,9 +1,5 @@
 /*
-<<<<<<< HEAD
- * Copyright (c) 1999, 2013 Oracle and/or its affiliates. All rights reserved.
-=======
  * Copyright (c) 1999, 2013, Oracle and/or its affiliates. All rights reserved.
->>>>>>> 51ac0c58
  * DO NOT ALTER OR REMOVE COPYRIGHT NOTICES OR THIS FILE HEADER.
  *
  * This code is free software; you can redistribute it and/or modify it
