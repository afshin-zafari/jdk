/*
 * Copyright (c) 1999, 2013, Oracle and/or its affiliates. All rights reserved.
 * DO NOT ALTER OR REMOVE COPYRIGHT NOTICES OR THIS FILE HEADER.
 *
 * This code is free software; you can redistribute it and/or modify it
 * under the terms of the GNU General Public License version 2 only, as
 * published by the Free Software Foundation.  Oracle designates this
 * particular file as subject to the "Classpath" exception as provided
 * by Oracle in the LICENSE file that accompanied this code.
 *
 * This code is distributed in the hope that it will be useful, but WITHOUT
 * ANY WARRANTY; without even the implied warranty of MERCHANTABILITY or
 * FITNESS FOR A PARTICULAR PURPOSE.  See the GNU General Public License
 * version 2 for more details (a copy is included in the LICENSE file that
 * accompanied this code).
 *
 * You should have received a copy of the GNU General Public License version
 * 2 along with this work; if not, write to the Free Software Foundation,
 * Inc., 51 Franklin St, Fifth Floor, Boston, MA 02110-1301 USA.
 *
 * Please contact Oracle, 500 Oracle Parkway, Redwood Shores, CA 94065 USA
 * or visit www.oracle.com if you need additional information or have any
 * questions.
 */

package com.sun.tools.javac.comp;

import java.util.*;

import javax.lang.model.element.ElementKind;
import javax.lang.model.type.TypeKind;
import javax.tools.JavaFileObject;

import com.sun.source.tree.IdentifierTree;
import com.sun.source.tree.MemberReferenceTree.ReferenceMode;
import com.sun.source.tree.MemberSelectTree;
import com.sun.source.tree.TreeVisitor;
import com.sun.source.util.SimpleTreeVisitor;
import com.sun.tools.javac.code.*;
import com.sun.tools.javac.code.Lint.LintCategory;
import com.sun.tools.javac.code.Symbol.*;
import com.sun.tools.javac.code.Type.*;
import com.sun.tools.javac.comp.Check.CheckContext;
import com.sun.tools.javac.comp.DeferredAttr.AttrMode;
import com.sun.tools.javac.comp.Infer.InferenceContext;
import com.sun.tools.javac.comp.Infer.FreeTypeListener;
import com.sun.tools.javac.jvm.*;
import com.sun.tools.javac.tree.*;
import com.sun.tools.javac.tree.JCTree.*;
import com.sun.tools.javac.tree.JCTree.JCPolyExpression.*;
import com.sun.tools.javac.util.*;
import com.sun.tools.javac.util.JCDiagnostic.DiagnosticPosition;
import com.sun.tools.javac.util.List;
import static com.sun.tools.javac.code.Flags.*;
import static com.sun.tools.javac.code.Flags.ANNOTATION;
import static com.sun.tools.javac.code.Flags.BLOCK;
import static com.sun.tools.javac.code.Kinds.*;
import static com.sun.tools.javac.code.Kinds.ERRONEOUS;
import static com.sun.tools.javac.code.TypeTag.*;
import static com.sun.tools.javac.code.TypeTag.WILDCARD;
import static com.sun.tools.javac.tree.JCTree.Tag.*;

/** This is the main context-dependent analysis phase in GJC. It
 *  encompasses name resolution, type checking and constant folding as
 *  subtasks. Some subtasks involve auxiliary classes.
 *  @see Check
 *  @see Resolve
 *  @see ConstFold
 *  @see Infer
 *
 *  <p><b>This is NOT part of any supported API.
 *  If you write code that depends on this, you do so at your own risk.
 *  This code and its internal interfaces are subject to change or
 *  deletion without notice.</b>
 */
public class Attr extends JCTree.Visitor {
    protected static final Context.Key<Attr> attrKey =
        new Context.Key<Attr>();

    final Names names;
    final Log log;
    final Symtab syms;
    final Resolve rs;
    final Infer infer;
    final DeferredAttr deferredAttr;
    final Check chk;
    final Flow flow;
    final MemberEnter memberEnter;
    final TreeMaker make;
    final ConstFold cfolder;
    final Enter enter;
    final Target target;
    final Types types;
    final JCDiagnostic.Factory diags;
    final Annotate annotate;
    final DeferredLintHandler deferredLintHandler;

    public static Attr instance(Context context) {
        Attr instance = context.get(attrKey);
        if (instance == null)
            instance = new Attr(context);
        return instance;
    }

    protected Attr(Context context) {
        context.put(attrKey, this);

        names = Names.instance(context);
        log = Log.instance(context);
        syms = Symtab.instance(context);
        rs = Resolve.instance(context);
        chk = Check.instance(context);
        flow = Flow.instance(context);
        memberEnter = MemberEnter.instance(context);
        make = TreeMaker.instance(context);
        enter = Enter.instance(context);
        infer = Infer.instance(context);
        deferredAttr = DeferredAttr.instance(context);
        cfolder = ConstFold.instance(context);
        target = Target.instance(context);
        types = Types.instance(context);
        diags = JCDiagnostic.Factory.instance(context);
        annotate = Annotate.instance(context);
        deferredLintHandler = DeferredLintHandler.instance(context);

        Options options = Options.instance(context);

        Source source = Source.instance(context);
        allowGenerics = source.allowGenerics();
        allowVarargs = source.allowVarargs();
        allowEnums = source.allowEnums();
        allowBoxing = source.allowBoxing();
        allowCovariantReturns = source.allowCovariantReturns();
        allowAnonOuterThis = source.allowAnonOuterThis();
        allowStringsInSwitch = source.allowStringsInSwitch();
        allowPoly = source.allowPoly();
        allowTypeAnnos = source.allowTypeAnnotations();
        allowLambda = source.allowLambda();
        allowDefaultMethods = source.allowDefaultMethods();
        sourceName = source.name;
        relax = (options.isSet("-retrofit") ||
                 options.isSet("-relax"));
        findDiamonds = options.get("findDiamond") != null &&
                 source.allowDiamond();
        useBeforeDeclarationWarning = options.isSet("useBeforeDeclarationWarning");
        identifyLambdaCandidate = options.getBoolean("identifyLambdaCandidate", false);

        statInfo = new ResultInfo(NIL, Type.noType);
        varInfo = new ResultInfo(VAR, Type.noType);
        unknownExprInfo = new ResultInfo(VAL, Type.noType);
        unknownAnyPolyInfo = new ResultInfo(VAL, Infer.anyPoly);
        unknownTypeInfo = new ResultInfo(TYP, Type.noType);
        unknownTypeExprInfo = new ResultInfo(Kinds.TYP | Kinds.VAL, Type.noType);
        recoveryInfo = new RecoveryInfo(deferredAttr.emptyDeferredAttrContext);
    }

    /** Switch: relax some constraints for retrofit mode.
     */
    boolean relax;

    /** Switch: support target-typing inference
     */
    boolean allowPoly;

    /** Switch: support type annotations.
     */
    boolean allowTypeAnnos;

    /** Switch: support generics?
     */
    boolean allowGenerics;

    /** Switch: allow variable-arity methods.
     */
    boolean allowVarargs;

    /** Switch: support enums?
     */
    boolean allowEnums;

    /** Switch: support boxing and unboxing?
     */
    boolean allowBoxing;

    /** Switch: support covariant result types?
     */
    boolean allowCovariantReturns;

    /** Switch: support lambda expressions ?
     */
    boolean allowLambda;

    /** Switch: support default methods ?
     */
    boolean allowDefaultMethods;

    /** Switch: allow references to surrounding object from anonymous
     * objects during constructor call?
     */
    boolean allowAnonOuterThis;

    /** Switch: generates a warning if diamond can be safely applied
     *  to a given new expression
     */
    boolean findDiamonds;

    /**
     * Internally enables/disables diamond finder feature
     */
    static final boolean allowDiamondFinder = true;

    /**
     * Switch: warn about use of variable before declaration?
     * RFE: 6425594
     */
    boolean useBeforeDeclarationWarning;

    /**
     * Switch: generate warnings whenever an anonymous inner class that is convertible
     * to a lambda expression is found
     */
    boolean identifyLambdaCandidate;

    /**
     * Switch: allow strings in switch?
     */
    boolean allowStringsInSwitch;

    /**
     * Switch: name of source level; used for error reporting.
     */
    String sourceName;

    /** Check kind and type of given tree against protokind and prototype.
     *  If check succeeds, store type in tree and return it.
     *  If check fails, store errType in tree and return it.
     *  No checks are performed if the prototype is a method type.
     *  It is not necessary in this case since we know that kind and type
     *  are correct.
     *
     *  @param tree     The tree whose kind and type is checked
     *  @param ownkind  The computed kind of the tree
     *  @param resultInfo  The expected result of the tree
     */
    Type check(final JCTree tree, final Type found, final int ownkind, final ResultInfo resultInfo) {
        InferenceContext inferenceContext = resultInfo.checkContext.inferenceContext();
        Type owntype = found;
        if (!owntype.hasTag(ERROR) && !resultInfo.pt.hasTag(METHOD) && !resultInfo.pt.hasTag(FORALL)) {
            if (allowPoly && inferenceContext.free(found)) {
                inferenceContext.addFreeTypeListener(List.of(found, resultInfo.pt), new FreeTypeListener() {
                    @Override
                    public void typesInferred(InferenceContext inferenceContext) {
                        ResultInfo pendingResult =
                                    resultInfo.dup(inferenceContext.asInstType(resultInfo.pt));
                        check(tree, inferenceContext.asInstType(found), ownkind, pendingResult);
                    }
                });
                return tree.type = resultInfo.pt;
            } else {
                if ((ownkind & ~resultInfo.pkind) == 0) {
                    owntype = resultInfo.check(tree, owntype);
                } else {
                    log.error(tree.pos(), "unexpected.type",
                            kindNames(resultInfo.pkind),
                            kindName(ownkind));
                    owntype = types.createErrorType(owntype);
                }
            }
        }
        tree.type = owntype;
        return owntype;
    }

    /** Is given blank final variable assignable, i.e. in a scope where it
     *  may be assigned to even though it is final?
     *  @param v      The blank final variable.
     *  @param env    The current environment.
     */
    boolean isAssignableAsBlankFinal(VarSymbol v, Env<AttrContext> env) {
        Symbol owner = owner(env);
           // owner refers to the innermost variable, method or
           // initializer block declaration at this point.
        return
            v.owner == owner
            ||
            ((owner.name == names.init ||    // i.e. we are in a constructor
              owner.kind == VAR ||           // i.e. we are in a variable initializer
              (owner.flags() & BLOCK) != 0)  // i.e. we are in an initializer block
             &&
             v.owner == owner.owner
             &&
             ((v.flags() & STATIC) != 0) == Resolve.isStatic(env));
    }

    /**
     * Return the innermost enclosing owner symbol in a given attribution context
     */
    Symbol owner(Env<AttrContext> env) {
        while (true) {
            switch (env.tree.getTag()) {
                case VARDEF:
                    //a field can be owner
                    VarSymbol vsym = ((JCVariableDecl)env.tree).sym;
                    if (vsym.owner.kind == TYP) {
                        return vsym;
                    }
                    break;
                case METHODDEF:
                    //method def is always an owner
                    return ((JCMethodDecl)env.tree).sym;
                case CLASSDEF:
                    //class def is always an owner
                    return ((JCClassDecl)env.tree).sym;
                case LAMBDA:
                    //a lambda is an owner - return a fresh synthetic method symbol
                    return new MethodSymbol(0, names.empty, null, syms.methodClass);
                case BLOCK:
                    //static/instance init blocks are owner
                    Symbol blockSym = env.info.scope.owner;
                    if ((blockSym.flags() & BLOCK) != 0) {
                        return blockSym;
                    }
                    break;
                case TOPLEVEL:
                    //toplevel is always an owner (for pkge decls)
                    return env.info.scope.owner;
            }
            Assert.checkNonNull(env.next);
            env = env.next;
        }
    }

    /** Check that variable can be assigned to.
     *  @param pos    The current source code position.
     *  @param v      The assigned varaible
     *  @param base   If the variable is referred to in a Select, the part
     *                to the left of the `.', null otherwise.
     *  @param env    The current environment.
     */
    void checkAssignable(DiagnosticPosition pos, VarSymbol v, JCTree base, Env<AttrContext> env) {
        if ((v.flags() & FINAL) != 0 &&
            ((v.flags() & HASINIT) != 0
             ||
             !((base == null ||
               (base.hasTag(IDENT) && TreeInfo.name(base) == names._this)) &&
               isAssignableAsBlankFinal(v, env)))) {
            if (v.isResourceVariable()) { //TWR resource
                log.error(pos, "try.resource.may.not.be.assigned", v);
            } else {
                log.error(pos, "cant.assign.val.to.final.var", v);
            }
        }
    }

    /** Does tree represent a static reference to an identifier?
     *  It is assumed that tree is either a SELECT or an IDENT.
     *  We have to weed out selects from non-type names here.
     *  @param tree    The candidate tree.
     */
    boolean isStaticReference(JCTree tree) {
        if (tree.hasTag(SELECT)) {
            Symbol lsym = TreeInfo.symbol(((JCFieldAccess) tree).selected);
            if (lsym == null || lsym.kind != TYP) {
                return false;
            }
        }
        return true;
    }

    /** Is this symbol a type?
     */
    static boolean isType(Symbol sym) {
        return sym != null && sym.kind == TYP;
    }

    /** The current `this' symbol.
     *  @param env    The current environment.
     */
    Symbol thisSym(DiagnosticPosition pos, Env<AttrContext> env) {
        return rs.resolveSelf(pos, env, env.enclClass.sym, names._this);
    }

    /** Attribute a parsed identifier.
     * @param tree Parsed identifier name
     * @param topLevel The toplevel to use
     */
    public Symbol attribIdent(JCTree tree, JCCompilationUnit topLevel) {
        Env<AttrContext> localEnv = enter.topLevelEnv(topLevel);
        localEnv.enclClass = make.ClassDef(make.Modifiers(0),
                                           syms.errSymbol.name,
                                           null, null, null, null);
        localEnv.enclClass.sym = syms.errSymbol;
        return tree.accept(identAttributer, localEnv);
    }
    // where
        private TreeVisitor<Symbol,Env<AttrContext>> identAttributer = new IdentAttributer();
        private class IdentAttributer extends SimpleTreeVisitor<Symbol,Env<AttrContext>> {
            @Override
            public Symbol visitMemberSelect(MemberSelectTree node, Env<AttrContext> env) {
                Symbol site = visit(node.getExpression(), env);
                if (site.kind == ERR)
                    return site;
                Name name = (Name)node.getIdentifier();
                if (site.kind == PCK) {
                    env.toplevel.packge = (PackageSymbol)site;
                    return rs.findIdentInPackage(env, (TypeSymbol)site, name, TYP | PCK);
                } else {
                    env.enclClass.sym = (ClassSymbol)site;
                    return rs.findMemberType(env, site.asType(), name, (TypeSymbol)site);
                }
            }

            @Override
            public Symbol visitIdentifier(IdentifierTree node, Env<AttrContext> env) {
                return rs.findIdent(env, (Name)node.getName(), TYP | PCK);
            }
        }

    public Type coerce(Type etype, Type ttype) {
        return cfolder.coerce(etype, ttype);
    }

    public Type attribType(JCTree node, TypeSymbol sym) {
        Env<AttrContext> env = enter.typeEnvs.get(sym);
        Env<AttrContext> localEnv = env.dup(node, env.info.dup());
        return attribTree(node, localEnv, unknownTypeInfo);
    }

    public Type attribImportQualifier(JCImport tree, Env<AttrContext> env) {
        // Attribute qualifying package or class.
        JCFieldAccess s = (JCFieldAccess)tree.qualid;
        return attribTree(s.selected,
                       env,
                       new ResultInfo(tree.staticImport ? TYP : (TYP | PCK),
                       Type.noType));
    }

    public Env<AttrContext> attribExprToTree(JCTree expr, Env<AttrContext> env, JCTree tree) {
        breakTree = tree;
        JavaFileObject prev = log.useSource(env.toplevel.sourcefile);
        try {
            attribExpr(expr, env);
        } catch (BreakAttr b) {
            return b.env;
        } catch (AssertionError ae) {
            if (ae.getCause() instanceof BreakAttr) {
                return ((BreakAttr)(ae.getCause())).env;
            } else {
                throw ae;
            }
        } finally {
            breakTree = null;
            log.useSource(prev);
        }
        return env;
    }

    public Env<AttrContext> attribStatToTree(JCTree stmt, Env<AttrContext> env, JCTree tree) {
        breakTree = tree;
        JavaFileObject prev = log.useSource(env.toplevel.sourcefile);
        try {
            attribStat(stmt, env);
        } catch (BreakAttr b) {
            return b.env;
        } catch (AssertionError ae) {
            if (ae.getCause() instanceof BreakAttr) {
                return ((BreakAttr)(ae.getCause())).env;
            } else {
                throw ae;
            }
        } finally {
            breakTree = null;
            log.useSource(prev);
        }
        return env;
    }

    private JCTree breakTree = null;

    private static class BreakAttr extends RuntimeException {
        static final long serialVersionUID = -6924771130405446405L;
        private Env<AttrContext> env;
        private BreakAttr(Env<AttrContext> env) {
            this.env = copyEnv(env);
        }

        private Env<AttrContext> copyEnv(Env<AttrContext> env) {
            Env<AttrContext> newEnv =
                    env.dup(env.tree, env.info.dup(copyScope(env.info.scope)));
            if (newEnv.outer != null) {
                newEnv.outer = copyEnv(newEnv.outer);
            }
            return newEnv;
        }

        private Scope copyScope(Scope sc) {
            Scope newScope = new Scope(sc.owner);
            List<Symbol> elemsList = List.nil();
            while (sc != null) {
                for (Scope.Entry e = sc.elems ; e != null ; e = e.sibling) {
                    elemsList = elemsList.prepend(e.sym);
                }
                sc = sc.next;
            }
            for (Symbol s : elemsList) {
                newScope.enter(s);
            }
            return newScope;
        }
    }

    class ResultInfo {
        final int pkind;
        final Type pt;
        final CheckContext checkContext;

        ResultInfo(int pkind, Type pt) {
            this(pkind, pt, chk.basicHandler);
        }

        protected ResultInfo(int pkind, Type pt, CheckContext checkContext) {
            this.pkind = pkind;
            this.pt = pt;
            this.checkContext = checkContext;
        }

        protected Type check(final DiagnosticPosition pos, final Type found) {
            return chk.checkType(pos, found, pt, checkContext);
        }

        protected ResultInfo dup(Type newPt) {
            return new ResultInfo(pkind, newPt, checkContext);
        }

        protected ResultInfo dup(CheckContext newContext) {
            return new ResultInfo(pkind, pt, newContext);
        }
    }

    class RecoveryInfo extends ResultInfo {

        public RecoveryInfo(final DeferredAttr.DeferredAttrContext deferredAttrContext) {
            super(Kinds.VAL, Type.recoveryType, new Check.NestedCheckContext(chk.basicHandler) {
                @Override
                public DeferredAttr.DeferredAttrContext deferredAttrContext() {
                    return deferredAttrContext;
                }
                @Override
                public boolean compatible(Type found, Type req, Warner warn) {
                    return true;
                }
                @Override
                public void report(DiagnosticPosition pos, JCDiagnostic details) {
                    chk.basicHandler.report(pos, details);
                }
            });
        }

        @Override
        protected Type check(DiagnosticPosition pos, Type found) {
            return chk.checkNonVoid(pos, super.check(pos, found));
        }
    }

    final ResultInfo statInfo;
    final ResultInfo varInfo;
    final ResultInfo unknownAnyPolyInfo;
    final ResultInfo unknownExprInfo;
    final ResultInfo unknownTypeInfo;
    final ResultInfo unknownTypeExprInfo;
    final ResultInfo recoveryInfo;

    Type pt() {
        return resultInfo.pt;
    }

    int pkind() {
        return resultInfo.pkind;
    }

/* ************************************************************************
 * Visitor methods
 *************************************************************************/

    /** Visitor argument: the current environment.
     */
    Env<AttrContext> env;

    /** Visitor argument: the currently expected attribution result.
     */
    ResultInfo resultInfo;

    /** Visitor result: the computed type.
     */
    Type result;

    /** Visitor method: attribute a tree, catching any completion failure
     *  exceptions. Return the tree's type.
     *
     *  @param tree    The tree to be visited.
     *  @param env     The environment visitor argument.
     *  @param resultInfo   The result info visitor argument.
     */
    Type attribTree(JCTree tree, Env<AttrContext> env, ResultInfo resultInfo) {
        Env<AttrContext> prevEnv = this.env;
        ResultInfo prevResult = this.resultInfo;
        try {
            this.env = env;
            this.resultInfo = resultInfo;
            tree.accept(this);
            if (tree == breakTree &&
                    resultInfo.checkContext.deferredAttrContext().mode == AttrMode.CHECK) {
                throw new BreakAttr(env);
            }
            return result;
        } catch (CompletionFailure ex) {
            tree.type = syms.errType;
            return chk.completionError(tree.pos(), ex);
        } finally {
            this.env = prevEnv;
            this.resultInfo = prevResult;
        }
    }

    /** Derived visitor method: attribute an expression tree.
     */
    public Type attribExpr(JCTree tree, Env<AttrContext> env, Type pt) {
        return attribTree(tree, env, new ResultInfo(VAL, !pt.hasTag(ERROR) ? pt : Type.noType));
    }

    /** Derived visitor method: attribute an expression tree with
     *  no constraints on the computed type.
     */
    public Type attribExpr(JCTree tree, Env<AttrContext> env) {
        return attribTree(tree, env, unknownExprInfo);
    }

    /** Derived visitor method: attribute a type tree.
     */
    public Type attribType(JCTree tree, Env<AttrContext> env) {
        Type result = attribType(tree, env, Type.noType);
        return result;
    }

    /** Derived visitor method: attribute a type tree.
     */
    Type attribType(JCTree tree, Env<AttrContext> env, Type pt) {
        Type result = attribTree(tree, env, new ResultInfo(TYP, pt));
        return result;
    }

    /** Derived visitor method: attribute a statement or definition tree.
     */
    public Type attribStat(JCTree tree, Env<AttrContext> env) {
        return attribTree(tree, env, statInfo);
    }

    /** Attribute a list of expressions, returning a list of types.
     */
    List<Type> attribExprs(List<JCExpression> trees, Env<AttrContext> env, Type pt) {
        ListBuffer<Type> ts = new ListBuffer<Type>();
        for (List<JCExpression> l = trees; l.nonEmpty(); l = l.tail)
            ts.append(attribExpr(l.head, env, pt));
        return ts.toList();
    }

    /** Attribute a list of statements, returning nothing.
     */
    <T extends JCTree> void attribStats(List<T> trees, Env<AttrContext> env) {
        for (List<T> l = trees; l.nonEmpty(); l = l.tail)
            attribStat(l.head, env);
    }

    /** Attribute the arguments in a method call, returning the method kind.
     */
    int attribArgs(List<JCExpression> trees, Env<AttrContext> env, ListBuffer<Type> argtypes) {
        int kind = VAL;
        for (JCExpression arg : trees) {
            Type argtype;
            if (allowPoly && deferredAttr.isDeferred(env, arg)) {
                argtype = deferredAttr.new DeferredType(arg, env);
                kind |= POLY;
            } else {
                argtype = chk.checkNonVoid(arg, attribTree(arg, env, unknownAnyPolyInfo));
            }
            argtypes.append(argtype);
        }
        return kind;
    }

    /** Attribute a type argument list, returning a list of types.
     *  Caller is responsible for calling checkRefTypes.
     */
    List<Type> attribAnyTypes(List<JCExpression> trees, Env<AttrContext> env) {
        ListBuffer<Type> argtypes = new ListBuffer<Type>();
        for (List<JCExpression> l = trees; l.nonEmpty(); l = l.tail)
            argtypes.append(attribType(l.head, env));
        return argtypes.toList();
    }

    /** Attribute a type argument list, returning a list of types.
     *  Check that all the types are references.
     */
    List<Type> attribTypes(List<JCExpression> trees, Env<AttrContext> env) {
        List<Type> types = attribAnyTypes(trees, env);
        return chk.checkRefTypes(trees, types);
    }

    /**
     * Attribute type variables (of generic classes or methods).
     * Compound types are attributed later in attribBounds.
     * @param typarams the type variables to enter
     * @param env      the current environment
     */
    void attribTypeVariables(List<JCTypeParameter> typarams, Env<AttrContext> env) {
        for (JCTypeParameter tvar : typarams) {
            TypeVar a = (TypeVar)tvar.type;
            a.tsym.flags_field |= UNATTRIBUTED;
            a.bound = Type.noType;
            if (!tvar.bounds.isEmpty()) {
                List<Type> bounds = List.of(attribType(tvar.bounds.head, env));
                for (JCExpression bound : tvar.bounds.tail)
                    bounds = bounds.prepend(attribType(bound, env));
                types.setBounds(a, bounds.reverse());
            } else {
                // if no bounds are given, assume a single bound of
                // java.lang.Object.
                types.setBounds(a, List.of(syms.objectType));
            }
            a.tsym.flags_field &= ~UNATTRIBUTED;
        }
        for (JCTypeParameter tvar : typarams) {
            chk.checkNonCyclic(tvar.pos(), (TypeVar)tvar.type);
        }
    }

    /**
     * Attribute the type references in a list of annotations.
     */
    void attribAnnotationTypes(List<JCAnnotation> annotations,
                               Env<AttrContext> env) {
        for (List<JCAnnotation> al = annotations; al.nonEmpty(); al = al.tail) {
            JCAnnotation a = al.head;
            attribType(a.annotationType, env);
        }
    }

    /**
     * Attribute a "lazy constant value".
     *  @param env         The env for the const value
     *  @param initializer The initializer for the const value
     *  @param type        The expected type, or null
     *  @see VarSymbol#setLazyConstValue
     */
    public Object attribLazyConstantValue(Env<AttrContext> env,
                                      JCTree.JCExpression initializer,
                                      Type type) {

<<<<<<< HEAD
        // in case no lint value has been set up for this env, scan up
        // env stack looking for smallest enclosing env for which it is set.
        Env<AttrContext> lintEnv = env;
        while (lintEnv.info.lint == null)
            lintEnv = lintEnv.next;

        // Having found the enclosing lint value, we can initialize the lint value for this class
        // ... but ...
        // There's a problem with evaluating annotations in the right order, such that
        // env.info.enclVar.attributes_field might not yet have been evaluated, and so might be
        // null. In that case, calling augment will throw an NPE. To avoid this, for now we
        // revert to the jdk 6 behavior and ignore the (unevaluated) attributes.
        if (env.info.enclVar.annotationsPendingCompletion()) {
            env.info.lint = lintEnv.info.lint;
        } else {
            env.info.lint = lintEnv.info.lint.augment(env.info.enclVar);
        }
=======
        /*  When this env was created, it didn't have the correct lint nor had
         *  annotations has been processed.
         *  But now at this phase we have already processed annotations and the
         *  correct lint must have been set in chk, so we should use that one to
         *  attribute the initializer.
         */
        Lint prevLint = env.info.lint;
        env.info.lint = chk.getLint();
>>>>>>> 51ac0c58

        JavaFileObject prevSource = log.useSource(env.toplevel.sourcefile);

        try {
            // Use null as symbol to not attach the type annotation to any symbol.
            // The initializer will later also be visited and then we'll attach
            // to the symbol.
            // This prevents having multiple type annotations, just because of
            // lazy constant value evaluation.
            memberEnter.typeAnnotate(initializer, env, null);
            annotate.flush();
            Type itype = attribExpr(initializer, env, type);
            if (itype.constValue() != null) {
                return coerce(itype, type).constValue();
            } else {
                return null;
            }
        } finally {
            env.info.lint = prevLint;
            log.useSource(prevSource);
        }
    }

    /** Attribute type reference in an `extends' or `implements' clause.
     *  Supertypes of anonymous inner classes are usually already attributed.
     *
     *  @param tree              The tree making up the type reference.
     *  @param env               The environment current at the reference.
     *  @param classExpected     true if only a class is expected here.
     *  @param interfaceExpected true if only an interface is expected here.
     */
    Type attribBase(JCTree tree,
                    Env<AttrContext> env,
                    boolean classExpected,
                    boolean interfaceExpected,
                    boolean checkExtensible) {
        Type t = tree.type != null ?
            tree.type :
            attribType(tree, env);
        return checkBase(t, tree, env, classExpected, interfaceExpected, checkExtensible);
    }
    Type checkBase(Type t,
                   JCTree tree,
                   Env<AttrContext> env,
                   boolean classExpected,
                   boolean interfaceExpected,
                   boolean checkExtensible) {
        if (t.isErroneous())
            return t;
        if (t.hasTag(TYPEVAR) && !classExpected && !interfaceExpected) {
            // check that type variable is already visible
            if (t.getUpperBound() == null) {
                log.error(tree.pos(), "illegal.forward.ref");
                return types.createErrorType(t);
            }
        } else {
            t = chk.checkClassType(tree.pos(), t, checkExtensible|!allowGenerics);
        }
        if (interfaceExpected && (t.tsym.flags() & INTERFACE) == 0) {
            log.error(tree.pos(), "intf.expected.here");
            // return errType is necessary since otherwise there might
            // be undetected cycles which cause attribution to loop
            return types.createErrorType(t);
        } else if (checkExtensible &&
                   classExpected &&
                   (t.tsym.flags() & INTERFACE) != 0) {
                log.error(tree.pos(), "no.intf.expected.here");
            return types.createErrorType(t);
        }
        if (checkExtensible &&
            ((t.tsym.flags() & FINAL) != 0)) {
            log.error(tree.pos(),
                      "cant.inherit.from.final", t.tsym);
        }
        chk.checkNonCyclic(tree.pos(), t);
        return t;
    }

    Type attribIdentAsEnumType(Env<AttrContext> env, JCIdent id) {
        Assert.check((env.enclClass.sym.flags() & ENUM) != 0);
        id.type = env.info.scope.owner.type;
        id.sym = env.info.scope.owner;
        return id.type;
    }

    public void visitClassDef(JCClassDecl tree) {
        // Local classes have not been entered yet, so we need to do it now:
        if ((env.info.scope.owner.kind & (VAR | MTH)) != 0)
            enter.classEnter(tree, env);

        ClassSymbol c = tree.sym;
        if (c == null) {
            // exit in case something drastic went wrong during enter.
            result = null;
        } else {
            // make sure class has been completed:
            c.complete();

            // If this class appears as an anonymous class
            // in a superclass constructor call where
            // no explicit outer instance is given,
            // disable implicit outer instance from being passed.
            // (This would be an illegal access to "this before super").
            if (env.info.isSelfCall &&
                env.tree.hasTag(NEWCLASS) &&
                ((JCNewClass) env.tree).encl == null)
            {
                c.flags_field |= NOOUTERTHIS;
            }
            attribClass(tree.pos(), c);
            result = tree.type = c.type;
        }
    }

    public void visitMethodDef(JCMethodDecl tree) {
        MethodSymbol m = tree.sym;
        boolean isDefaultMethod = (m.flags() & DEFAULT) != 0;

        Lint lint = env.info.lint.augment(m);
        Lint prevLint = chk.setLint(lint);
        MethodSymbol prevMethod = chk.setMethod(m);
        try {
            deferredLintHandler.flush(tree.pos());
            chk.checkDeprecatedAnnotation(tree.pos(), m);


            // Create a new environment with local scope
            // for attributing the method.
            Env<AttrContext> localEnv = memberEnter.methodEnv(tree, env);
            localEnv.info.lint = lint;

            attribStats(tree.typarams, localEnv);

            // If we override any other methods, check that we do so properly.
            // JLS ???
            if (m.isStatic()) {
                chk.checkHideClashes(tree.pos(), env.enclClass.type, m);
            } else {
                chk.checkOverrideClashes(tree.pos(), env.enclClass.type, m);
            }
            chk.checkOverride(tree, m);

            if (isDefaultMethod && types.overridesObjectMethod(m.enclClass(), m)) {
                log.error(tree, "default.overrides.object.member", m.name, Kinds.kindName(m.location()), m.location());
            }

            // Enter all type parameters into the local method scope.
            for (List<JCTypeParameter> l = tree.typarams; l.nonEmpty(); l = l.tail)
                localEnv.info.scope.enterIfAbsent(l.head.type.tsym);

            ClassSymbol owner = env.enclClass.sym;
            if ((owner.flags() & ANNOTATION) != 0 &&
                tree.params.nonEmpty())
                log.error(tree.params.head.pos(),
                          "intf.annotation.members.cant.have.params");

            // Attribute all value parameters.
            for (List<JCVariableDecl> l = tree.params; l.nonEmpty(); l = l.tail) {
                attribStat(l.head, localEnv);
            }

            chk.checkVarargsMethodDecl(localEnv, tree);

            // Check that type parameters are well-formed.
            chk.validate(tree.typarams, localEnv);

            // Check that result type is well-formed.
            chk.validate(tree.restype, localEnv);

            // Check that receiver type is well-formed.
            if (tree.recvparam != null) {
                // Use a new environment to check the receiver parameter.
                // Otherwise I get "might not have been initialized" errors.
                // Is there a better way?
                Env<AttrContext> newEnv = memberEnter.methodEnv(tree, env);
                attribType(tree.recvparam, newEnv);
                chk.validate(tree.recvparam, newEnv);
            }

            // annotation method checks
            if ((owner.flags() & ANNOTATION) != 0) {
                // annotation method cannot have throws clause
                if (tree.thrown.nonEmpty()) {
                    log.error(tree.thrown.head.pos(),
                            "throws.not.allowed.in.intf.annotation");
                }
                // annotation method cannot declare type-parameters
                if (tree.typarams.nonEmpty()) {
                    log.error(tree.typarams.head.pos(),
                            "intf.annotation.members.cant.have.type.params");
                }
                // validate annotation method's return type (could be an annotation type)
                chk.validateAnnotationType(tree.restype);
                // ensure that annotation method does not clash with members of Object/Annotation
                chk.validateAnnotationMethod(tree.pos(), m);

                if (tree.defaultValue != null) {
                    // if default value is an annotation, check it is a well-formed
                    // annotation value (e.g. no duplicate values, no missing values, etc.)
                    chk.validateAnnotationTree(tree.defaultValue);
                }
            }

            for (List<JCExpression> l = tree.thrown; l.nonEmpty(); l = l.tail)
                chk.checkType(l.head.pos(), l.head.type, syms.throwableType);

            if (tree.body == null) {
                // Empty bodies are only allowed for
                // abstract, native, or interface methods, or for methods
                // in a retrofit signature class.
                if (isDefaultMethod || (tree.sym.flags() & (ABSTRACT | NATIVE)) == 0 &&
                    !relax)
                    log.error(tree.pos(), "missing.meth.body.or.decl.abstract");
                if (tree.defaultValue != null) {
                    if ((owner.flags() & ANNOTATION) == 0)
                        log.error(tree.pos(),
                                  "default.allowed.in.intf.annotation.member");
                }
            } else if ((tree.sym.flags() & ABSTRACT) != 0 && !isDefaultMethod) {
                if ((owner.flags() & INTERFACE) != 0) {
                    log.error(tree.body.pos(), "intf.meth.cant.have.body");
                } else {
                    log.error(tree.pos(), "abstract.meth.cant.have.body");
                }
            } else if ((tree.mods.flags & NATIVE) != 0) {
                log.error(tree.pos(), "native.meth.cant.have.body");
            } else {
                // Add an implicit super() call unless an explicit call to
                // super(...) or this(...) is given
                // or we are compiling class java.lang.Object.
                if (tree.name == names.init && owner.type != syms.objectType) {
                    JCBlock body = tree.body;
                    if (body.stats.isEmpty() ||
                        !TreeInfo.isSelfCall(body.stats.head)) {
                        body.stats = body.stats.
                            prepend(memberEnter.SuperCall(make.at(body.pos),
                                                          List.<Type>nil(),
                                                          List.<JCVariableDecl>nil(),
                                                          false));
                    } else if ((env.enclClass.sym.flags() & ENUM) != 0 &&
                               (tree.mods.flags & GENERATEDCONSTR) == 0 &&
                               TreeInfo.isSuperCall(body.stats.head)) {
                        // enum constructors are not allowed to call super
                        // directly, so make sure there aren't any super calls
                        // in enum constructors, except in the compiler
                        // generated one.
                        log.error(tree.body.stats.head.pos(),
                                  "call.to.super.not.allowed.in.enum.ctor",
                                  env.enclClass.sym);
                    }
                }

                // Attribute all type annotations in the body
                memberEnter.typeAnnotate(tree.body, localEnv, m);
                annotate.flush();

                // Attribute method body.
                attribStat(tree.body, localEnv);
            }

            localEnv.info.scope.leave();
            result = tree.type = m.type;
            chk.validateAnnotations(tree.mods.annotations, m);
        }
        finally {
            chk.setLint(prevLint);
            chk.setMethod(prevMethod);
        }
    }

    public void visitVarDef(JCVariableDecl tree) {
        // Local variables have not been entered yet, so we need to do it now:
        if (env.info.scope.owner.kind == MTH) {
            if (tree.sym != null) {
                // parameters have already been entered
                env.info.scope.enter(tree.sym);
            } else {
                memberEnter.memberEnter(tree, env);
                annotate.flush();
            }
        } else {
            if (tree.init != null) {
                // Field initializer expression need to be entered.
                memberEnter.typeAnnotate(tree.init, env, tree.sym);
                annotate.flush();
            }
        }

        VarSymbol v = tree.sym;
        Lint lint = env.info.lint.augment(v);
        Lint prevLint = chk.setLint(lint);

        // Check that the variable's declared type is well-formed.
        boolean isImplicitLambdaParameter = env.tree.hasTag(LAMBDA) &&
                ((JCLambda)env.tree).paramKind == JCLambda.ParameterKind.IMPLICIT &&
                (tree.sym.flags() & PARAMETER) != 0;
        chk.validate(tree.vartype, env, !isImplicitLambdaParameter);
        deferredLintHandler.flush(tree.pos());

        try {
            chk.checkDeprecatedAnnotation(tree.pos(), v);

            if (tree.init != null) {
                if ((v.flags_field & FINAL) != 0 &&
                        !tree.init.hasTag(NEWCLASS) &&
                        !tree.init.hasTag(LAMBDA) &&
                        !tree.init.hasTag(REFERENCE)) {
                    // In this case, `v' is final.  Ensure that it's initializer is
                    // evaluated.
                    v.getConstValue(); // ensure initializer is evaluated
                } else {
                    // Attribute initializer in a new environment
                    // with the declared variable as owner.
                    // Check that initializer conforms to variable's declared type.
                    Env<AttrContext> initEnv = memberEnter.initEnv(tree, env);
                    initEnv.info.lint = lint;
                    // In order to catch self-references, we set the variable's
                    // declaration position to maximal possible value, effectively
                    // marking the variable as undefined.
                    initEnv.info.enclVar = v;
                    attribExpr(tree.init, initEnv, v.type);
                }
            }
            result = tree.type = v.type;
            chk.validateAnnotations(tree.mods.annotations, v);
        }
        finally {
            chk.setLint(prevLint);
        }
    }

    public void visitSkip(JCSkip tree) {
        result = null;
    }

    public void visitBlock(JCBlock tree) {
        if (env.info.scope.owner.kind == TYP) {
            // Block is a static or instance initializer;
            // let the owner of the environment be a freshly
            // created BLOCK-method.
            Env<AttrContext> localEnv =
                env.dup(tree, env.info.dup(env.info.scope.dupUnshared()));
            localEnv.info.scope.owner =
                new MethodSymbol(tree.flags | BLOCK |
                    env.info.scope.owner.flags() & STRICTFP, names.empty, null,
                    env.info.scope.owner);
            if ((tree.flags & STATIC) != 0) localEnv.info.staticLevel++;

            // Attribute all type annotations in the block
            memberEnter.typeAnnotate(tree, localEnv, localEnv.info.scope.owner);
            annotate.flush();

            {
                // Store init and clinit type annotations with the ClassSymbol
                // to allow output in Gen.normalizeDefs.
                ClassSymbol cs = (ClassSymbol)env.info.scope.owner;
                List<Attribute.TypeCompound> tas = localEnv.info.scope.owner.getRawTypeAttributes();
                if ((tree.flags & STATIC) != 0) {
                    cs.appendClassInitTypeAttributes(tas);
                } else {
                    cs.appendInitTypeAttributes(tas);
                }
            }

            attribStats(tree.stats, localEnv);
        } else {
            // Create a new local environment with a local scope.
            Env<AttrContext> localEnv =
                env.dup(tree, env.info.dup(env.info.scope.dup()));
            try {
                attribStats(tree.stats, localEnv);
            } finally {
                localEnv.info.scope.leave();
            }
        }
        result = null;
    }

    public void visitDoLoop(JCDoWhileLoop tree) {
        attribStat(tree.body, env.dup(tree));
        attribExpr(tree.cond, env, syms.booleanType);
        result = null;
    }

    public void visitWhileLoop(JCWhileLoop tree) {
        attribExpr(tree.cond, env, syms.booleanType);
        attribStat(tree.body, env.dup(tree));
        result = null;
    }

    public void visitForLoop(JCForLoop tree) {
        Env<AttrContext> loopEnv =
            env.dup(env.tree, env.info.dup(env.info.scope.dup()));
        try {
            attribStats(tree.init, loopEnv);
            if (tree.cond != null) attribExpr(tree.cond, loopEnv, syms.booleanType);
            loopEnv.tree = tree; // before, we were not in loop!
            attribStats(tree.step, loopEnv);
            attribStat(tree.body, loopEnv);
            result = null;
        }
        finally {
            loopEnv.info.scope.leave();
        }
    }

    public void visitForeachLoop(JCEnhancedForLoop tree) {
        Env<AttrContext> loopEnv =
            env.dup(env.tree, env.info.dup(env.info.scope.dup()));
        try {
            //the Formal Parameter of a for-each loop is not in the scope when
            //attributing the for-each expression; we mimick this by attributing
            //the for-each expression first (against original scope).
            Type exprType = types.upperBound(attribExpr(tree.expr, loopEnv));
            attribStat(tree.var, loopEnv);
            chk.checkNonVoid(tree.pos(), exprType);
            Type elemtype = types.elemtype(exprType); // perhaps expr is an array?
            if (elemtype == null) {
                // or perhaps expr implements Iterable<T>?
                Type base = types.asSuper(exprType, syms.iterableType.tsym);
                if (base == null) {
                    log.error(tree.expr.pos(),
                            "foreach.not.applicable.to.type",
                            exprType,
                            diags.fragment("type.req.array.or.iterable"));
                    elemtype = types.createErrorType(exprType);
                } else {
                    List<Type> iterableParams = base.allparams();
                    elemtype = iterableParams.isEmpty()
                        ? syms.objectType
                        : types.upperBound(iterableParams.head);
                }
            }
            chk.checkType(tree.expr.pos(), elemtype, tree.var.sym.type);
            loopEnv.tree = tree; // before, we were not in loop!
            attribStat(tree.body, loopEnv);
            result = null;
        }
        finally {
            loopEnv.info.scope.leave();
        }
    }

    public void visitLabelled(JCLabeledStatement tree) {
        // Check that label is not used in an enclosing statement
        Env<AttrContext> env1 = env;
        while (env1 != null && !env1.tree.hasTag(CLASSDEF)) {
            if (env1.tree.hasTag(LABELLED) &&
                ((JCLabeledStatement) env1.tree).label == tree.label) {
                log.error(tree.pos(), "label.already.in.use",
                          tree.label);
                break;
            }
            env1 = env1.next;
        }

        attribStat(tree.body, env.dup(tree));
        result = null;
    }

    public void visitSwitch(JCSwitch tree) {
        Type seltype = attribExpr(tree.selector, env);

        Env<AttrContext> switchEnv =
            env.dup(tree, env.info.dup(env.info.scope.dup()));

        try {

            boolean enumSwitch =
                allowEnums &&
                (seltype.tsym.flags() & Flags.ENUM) != 0;
            boolean stringSwitch = false;
            if (types.isSameType(seltype, syms.stringType)) {
                if (allowStringsInSwitch) {
                    stringSwitch = true;
                } else {
                    log.error(tree.selector.pos(), "string.switch.not.supported.in.source", sourceName);
                }
            }
            if (!enumSwitch && !stringSwitch)
                seltype = chk.checkType(tree.selector.pos(), seltype, syms.intType);

            // Attribute all cases and
            // check that there are no duplicate case labels or default clauses.
            Set<Object> labels = new HashSet<Object>(); // The set of case labels.
            boolean hasDefault = false;      // Is there a default label?
            for (List<JCCase> l = tree.cases; l.nonEmpty(); l = l.tail) {
                JCCase c = l.head;
                Env<AttrContext> caseEnv =
                    switchEnv.dup(c, env.info.dup(switchEnv.info.scope.dup()));
                try {
                    if (c.pat != null) {
                        if (enumSwitch) {
                            Symbol sym = enumConstant(c.pat, seltype);
                            if (sym == null) {
                                log.error(c.pat.pos(), "enum.label.must.be.unqualified.enum");
                            } else if (!labels.add(sym)) {
                                log.error(c.pos(), "duplicate.case.label");
                            }
                        } else {
                            Type pattype = attribExpr(c.pat, switchEnv, seltype);
                            if (!pattype.hasTag(ERROR)) {
                                if (pattype.constValue() == null) {
                                    log.error(c.pat.pos(),
                                              (stringSwitch ? "string.const.req" : "const.expr.req"));
                                } else if (labels.contains(pattype.constValue())) {
                                    log.error(c.pos(), "duplicate.case.label");
                                } else {
                                    labels.add(pattype.constValue());
                                }
                            }
                        }
                    } else if (hasDefault) {
                        log.error(c.pos(), "duplicate.default.label");
                    } else {
                        hasDefault = true;
                    }
                    attribStats(c.stats, caseEnv);
                } finally {
                    caseEnv.info.scope.leave();
                    addVars(c.stats, switchEnv.info.scope);
                }
            }

            result = null;
        }
        finally {
            switchEnv.info.scope.leave();
        }
    }
    // where
        /** Add any variables defined in stats to the switch scope. */
        private static void addVars(List<JCStatement> stats, Scope switchScope) {
            for (;stats.nonEmpty(); stats = stats.tail) {
                JCTree stat = stats.head;
                if (stat.hasTag(VARDEF))
                    switchScope.enter(((JCVariableDecl) stat).sym);
            }
        }
    // where
    /** Return the selected enumeration constant symbol, or null. */
    private Symbol enumConstant(JCTree tree, Type enumType) {
        if (!tree.hasTag(IDENT)) {
            log.error(tree.pos(), "enum.label.must.be.unqualified.enum");
            return syms.errSymbol;
        }
        JCIdent ident = (JCIdent)tree;
        Name name = ident.name;
        for (Scope.Entry e = enumType.tsym.members().lookup(name);
             e.scope != null; e = e.next()) {
            if (e.sym.kind == VAR) {
                Symbol s = ident.sym = e.sym;
                ((VarSymbol)s).getConstValue(); // ensure initializer is evaluated
                ident.type = s.type;
                return ((s.flags_field & Flags.ENUM) == 0)
                    ? null : s;
            }
        }
        return null;
    }

    public void visitSynchronized(JCSynchronized tree) {
        chk.checkRefType(tree.pos(), attribExpr(tree.lock, env));
        attribStat(tree.body, env);
        result = null;
    }

    public void visitTry(JCTry tree) {
        // Create a new local environment with a local
        Env<AttrContext> localEnv = env.dup(tree, env.info.dup(env.info.scope.dup()));
        try {
            boolean isTryWithResource = tree.resources.nonEmpty();
            // Create a nested environment for attributing the try block if needed
            Env<AttrContext> tryEnv = isTryWithResource ?
                env.dup(tree, localEnv.info.dup(localEnv.info.scope.dup())) :
                localEnv;
            try {
                // Attribute resource declarations
                for (JCTree resource : tree.resources) {
                    CheckContext twrContext = new Check.NestedCheckContext(resultInfo.checkContext) {
                        @Override
                        public void report(DiagnosticPosition pos, JCDiagnostic details) {
                            chk.basicHandler.report(pos, diags.fragment("try.not.applicable.to.type", details));
                        }
                    };
                    ResultInfo twrResult = new ResultInfo(VAL, syms.autoCloseableType, twrContext);
                    if (resource.hasTag(VARDEF)) {
                        attribStat(resource, tryEnv);
                        twrResult.check(resource, resource.type);

                        //check that resource type cannot throw InterruptedException
                        checkAutoCloseable(resource.pos(), localEnv, resource.type);

                        VarSymbol var = ((JCVariableDecl) resource).sym;
                        var.setData(ElementKind.RESOURCE_VARIABLE);
                    } else {
                        attribTree(resource, tryEnv, twrResult);
                    }
                }
                // Attribute body
                attribStat(tree.body, tryEnv);
            } finally {
                if (isTryWithResource)
                    tryEnv.info.scope.leave();
            }

            // Attribute catch clauses
            for (List<JCCatch> l = tree.catchers; l.nonEmpty(); l = l.tail) {
                JCCatch c = l.head;
                Env<AttrContext> catchEnv =
                    localEnv.dup(c, localEnv.info.dup(localEnv.info.scope.dup()));
                try {
                    Type ctype = attribStat(c.param, catchEnv);
                    if (TreeInfo.isMultiCatch(c)) {
                        //multi-catch parameter is implicitly marked as final
                        c.param.sym.flags_field |= FINAL | UNION;
                    }
                    if (c.param.sym.kind == Kinds.VAR) {
                        c.param.sym.setData(ElementKind.EXCEPTION_PARAMETER);
                    }
                    chk.checkType(c.param.vartype.pos(),
                                  chk.checkClassType(c.param.vartype.pos(), ctype),
                                  syms.throwableType);
                    attribStat(c.body, catchEnv);
                } finally {
                    catchEnv.info.scope.leave();
                }
            }

            // Attribute finalizer
            if (tree.finalizer != null) attribStat(tree.finalizer, localEnv);
            result = null;
        }
        finally {
            localEnv.info.scope.leave();
        }
    }

    void checkAutoCloseable(DiagnosticPosition pos, Env<AttrContext> env, Type resource) {
        if (!resource.isErroneous() &&
            types.asSuper(resource, syms.autoCloseableType.tsym) != null &&
            !types.isSameType(resource, syms.autoCloseableType)) { // Don't emit warning for AutoCloseable itself
            Symbol close = syms.noSymbol;
            Log.DiagnosticHandler discardHandler = new Log.DiscardDiagnosticHandler(log);
            try {
                close = rs.resolveQualifiedMethod(pos,
                        env,
                        resource,
                        names.close,
                        List.<Type>nil(),
                        List.<Type>nil());
            }
            finally {
                log.popDiagnosticHandler(discardHandler);
            }
            if (close.kind == MTH &&
                    close.overrides(syms.autoCloseableClose, resource.tsym, types, true) &&
                    chk.isHandled(syms.interruptedExceptionType, types.memberType(resource, close).getThrownTypes()) &&
                    env.info.lint.isEnabled(LintCategory.TRY)) {
                log.warning(LintCategory.TRY, pos, "try.resource.throws.interrupted.exc", resource);
            }
        }
    }

    public void visitConditional(JCConditional tree) {
        Type condtype = attribExpr(tree.cond, env, syms.booleanType);

        tree.polyKind = (!allowPoly ||
                pt().hasTag(NONE) && pt() != Type.recoveryType ||
                isBooleanOrNumeric(env, tree)) ?
                PolyKind.STANDALONE : PolyKind.POLY;

        if (tree.polyKind == PolyKind.POLY && resultInfo.pt.hasTag(VOID)) {
            //cannot get here (i.e. it means we are returning from void method - which is already an error)
            resultInfo.checkContext.report(tree, diags.fragment("conditional.target.cant.be.void"));
            result = tree.type = types.createErrorType(resultInfo.pt);
            return;
        }

        ResultInfo condInfo = tree.polyKind == PolyKind.STANDALONE ?
                unknownExprInfo :
                resultInfo.dup(new Check.NestedCheckContext(resultInfo.checkContext) {
                    //this will use enclosing check context to check compatibility of
                    //subexpression against target type; if we are in a method check context,
                    //depending on whether boxing is allowed, we could have incompatibilities
                    @Override
                    public void report(DiagnosticPosition pos, JCDiagnostic details) {
                        enclosingContext.report(pos, diags.fragment("incompatible.type.in.conditional", details));
                    }
                });

        Type truetype = attribTree(tree.truepart, env, condInfo);
        Type falsetype = attribTree(tree.falsepart, env, condInfo);

        Type owntype = (tree.polyKind == PolyKind.STANDALONE) ? condType(tree, truetype, falsetype) : pt();
        if (condtype.constValue() != null &&
                truetype.constValue() != null &&
                falsetype.constValue() != null &&
                !owntype.hasTag(NONE)) {
            //constant folding
            owntype = cfolder.coerce(condtype.isTrue() ? truetype : falsetype, owntype);
        }
        result = check(tree, owntype, VAL, resultInfo);
    }
    //where
        private boolean isBooleanOrNumeric(Env<AttrContext> env, JCExpression tree) {
            switch (tree.getTag()) {
                case LITERAL: return ((JCLiteral)tree).typetag.isSubRangeOf(DOUBLE) ||
                              ((JCLiteral)tree).typetag == BOOLEAN ||
                              ((JCLiteral)tree).typetag == BOT;
                case LAMBDA: case REFERENCE: return false;
                case PARENS: return isBooleanOrNumeric(env, ((JCParens)tree).expr);
                case CONDEXPR:
                    JCConditional condTree = (JCConditional)tree;
                    return isBooleanOrNumeric(env, condTree.truepart) &&
                            isBooleanOrNumeric(env, condTree.falsepart);
                case APPLY:
                    JCMethodInvocation speculativeMethodTree =
                            (JCMethodInvocation)deferredAttr.attribSpeculative(tree, env, unknownExprInfo);
                    Type owntype = TreeInfo.symbol(speculativeMethodTree.meth).type.getReturnType();
                    return types.unboxedTypeOrType(owntype).isPrimitive();
                case NEWCLASS:
                    JCExpression className =
                            removeClassParams.translate(((JCNewClass)tree).clazz);
                    JCExpression speculativeNewClassTree =
                            (JCExpression)deferredAttr.attribSpeculative(className, env, unknownTypeInfo);
                    return types.unboxedTypeOrType(speculativeNewClassTree.type).isPrimitive();
                default:
                    Type speculativeType = deferredAttr.attribSpeculative(tree, env, unknownExprInfo).type;
                    speculativeType = types.unboxedTypeOrType(speculativeType);
                    return speculativeType.isPrimitive();
            }
        }
        //where
            TreeTranslator removeClassParams = new TreeTranslator() {
                @Override
                public void visitTypeApply(JCTypeApply tree) {
                    result = translate(tree.clazz);
                }
            };

        /** Compute the type of a conditional expression, after
         *  checking that it exists.  See JLS 15.25. Does not take into
         *  account the special case where condition and both arms
         *  are constants.
         *
         *  @param pos      The source position to be used for error
         *                  diagnostics.
         *  @param thentype The type of the expression's then-part.
         *  @param elsetype The type of the expression's else-part.
         */
        private Type condType(DiagnosticPosition pos,
                               Type thentype, Type elsetype) {
            // If same type, that is the result
            if (types.isSameType(thentype, elsetype))
                return thentype.baseType();

            Type thenUnboxed = (!allowBoxing || thentype.isPrimitive())
                ? thentype : types.unboxedType(thentype);
            Type elseUnboxed = (!allowBoxing || elsetype.isPrimitive())
                ? elsetype : types.unboxedType(elsetype);

            // Otherwise, if both arms can be converted to a numeric
            // type, return the least numeric type that fits both arms
            // (i.e. return larger of the two, or return int if one
            // arm is short, the other is char).
            if (thenUnboxed.isPrimitive() && elseUnboxed.isPrimitive()) {
                // If one arm has an integer subrange type (i.e., byte,
                // short, or char), and the other is an integer constant
                // that fits into the subrange, return the subrange type.
                if (thenUnboxed.getTag().isStrictSubRangeOf(INT) &&
                    elseUnboxed.hasTag(INT) &&
                    types.isAssignable(elseUnboxed, thenUnboxed)) {
                    return thenUnboxed.baseType();
                }
                if (elseUnboxed.getTag().isStrictSubRangeOf(INT) &&
                    thenUnboxed.hasTag(INT) &&
                    types.isAssignable(thenUnboxed, elseUnboxed)) {
                    return elseUnboxed.baseType();
                }

                for (TypeTag tag : primitiveTags) {
                    Type candidate = syms.typeOfTag[tag.ordinal()];
                    if (types.isSubtype(thenUnboxed, candidate) &&
                        types.isSubtype(elseUnboxed, candidate)) {
                        return candidate;
                    }
                }
            }

            // Those were all the cases that could result in a primitive
            if (allowBoxing) {
                if (thentype.isPrimitive())
                    thentype = types.boxedClass(thentype).type;
                if (elsetype.isPrimitive())
                    elsetype = types.boxedClass(elsetype).type;
            }

            if (types.isSubtype(thentype, elsetype))
                return elsetype.baseType();
            if (types.isSubtype(elsetype, thentype))
                return thentype.baseType();

            if (!allowBoxing || thentype.hasTag(VOID) || elsetype.hasTag(VOID)) {
                log.error(pos, "neither.conditional.subtype",
                          thentype, elsetype);
                return thentype.baseType();
            }

            // both are known to be reference types.  The result is
            // lub(thentype,elsetype). This cannot fail, as it will
            // always be possible to infer "Object" if nothing better.
            return types.lub(thentype.baseType(), elsetype.baseType());
        }

    final static TypeTag[] primitiveTags = new TypeTag[]{
        BYTE,
        CHAR,
        SHORT,
        INT,
        LONG,
        FLOAT,
        DOUBLE,
        BOOLEAN,
    };

    public void visitIf(JCIf tree) {
        attribExpr(tree.cond, env, syms.booleanType);
        attribStat(tree.thenpart, env);
        if (tree.elsepart != null)
            attribStat(tree.elsepart, env);
        chk.checkEmptyIf(tree);
        result = null;
    }

    public void visitExec(JCExpressionStatement tree) {
        //a fresh environment is required for 292 inference to work properly ---
        //see Infer.instantiatePolymorphicSignatureInstance()
        Env<AttrContext> localEnv = env.dup(tree);
        attribExpr(tree.expr, localEnv);
        result = null;
    }

    public void visitBreak(JCBreak tree) {
        tree.target = findJumpTarget(tree.pos(), tree.getTag(), tree.label, env);
        result = null;
    }

    public void visitContinue(JCContinue tree) {
        tree.target = findJumpTarget(tree.pos(), tree.getTag(), tree.label, env);
        result = null;
    }
    //where
        /** Return the target of a break or continue statement, if it exists,
         *  report an error if not.
         *  Note: The target of a labelled break or continue is the
         *  (non-labelled) statement tree referred to by the label,
         *  not the tree representing the labelled statement itself.
         *
         *  @param pos     The position to be used for error diagnostics
         *  @param tag     The tag of the jump statement. This is either
         *                 Tree.BREAK or Tree.CONTINUE.
         *  @param label   The label of the jump statement, or null if no
         *                 label is given.
         *  @param env     The environment current at the jump statement.
         */
        private JCTree findJumpTarget(DiagnosticPosition pos,
                                    JCTree.Tag tag,
                                    Name label,
                                    Env<AttrContext> env) {
            // Search environments outwards from the point of jump.
            Env<AttrContext> env1 = env;
            LOOP:
            while (env1 != null) {
                switch (env1.tree.getTag()) {
                    case LABELLED:
                        JCLabeledStatement labelled = (JCLabeledStatement)env1.tree;
                        if (label == labelled.label) {
                            // If jump is a continue, check that target is a loop.
                            if (tag == CONTINUE) {
                                if (!labelled.body.hasTag(DOLOOP) &&
                                        !labelled.body.hasTag(WHILELOOP) &&
                                        !labelled.body.hasTag(FORLOOP) &&
                                        !labelled.body.hasTag(FOREACHLOOP))
                                    log.error(pos, "not.loop.label", label);
                                // Found labelled statement target, now go inwards
                                // to next non-labelled tree.
                                return TreeInfo.referencedStatement(labelled);
                            } else {
                                return labelled;
                            }
                        }
                        break;
                    case DOLOOP:
                    case WHILELOOP:
                    case FORLOOP:
                    case FOREACHLOOP:
                        if (label == null) return env1.tree;
                        break;
                    case SWITCH:
                        if (label == null && tag == BREAK) return env1.tree;
                        break;
                    case LAMBDA:
                    case METHODDEF:
                    case CLASSDEF:
                        break LOOP;
                    default:
                }
                env1 = env1.next;
            }
            if (label != null)
                log.error(pos, "undef.label", label);
            else if (tag == CONTINUE)
                log.error(pos, "cont.outside.loop");
            else
                log.error(pos, "break.outside.switch.loop");
            return null;
        }

    public void visitReturn(JCReturn tree) {
        // Check that there is an enclosing method which is
        // nested within than the enclosing class.
        if (env.info.returnResult == null) {
            log.error(tree.pos(), "ret.outside.meth");
        } else {
            // Attribute return expression, if it exists, and check that
            // it conforms to result type of enclosing method.
            if (tree.expr != null) {
                if (env.info.returnResult.pt.hasTag(VOID)) {
                    env.info.returnResult.checkContext.report(tree.expr.pos(),
                              diags.fragment("unexpected.ret.val"));
                }
                attribTree(tree.expr, env, env.info.returnResult);
            } else if (!env.info.returnResult.pt.hasTag(VOID)) {
                env.info.returnResult.checkContext.report(tree.pos(),
                              diags.fragment("missing.ret.val"));
            }
        }
        result = null;
    }

    public void visitThrow(JCThrow tree) {
        Type owntype = attribExpr(tree.expr, env, allowPoly ? Type.noType : syms.throwableType);
        if (allowPoly) {
            chk.checkType(tree, owntype, syms.throwableType);
        }
        result = null;
    }

    public void visitAssert(JCAssert tree) {
        attribExpr(tree.cond, env, syms.booleanType);
        if (tree.detail != null) {
            chk.checkNonVoid(tree.detail.pos(), attribExpr(tree.detail, env));
        }
        result = null;
    }

     /** Visitor method for method invocations.
     *  NOTE: The method part of an application will have in its type field
     *        the return type of the method, not the method's type itself!
     */
    public void visitApply(JCMethodInvocation tree) {
        // The local environment of a method application is
        // a new environment nested in the current one.
        Env<AttrContext> localEnv = env.dup(tree, env.info.dup());

        // The types of the actual method arguments.
        List<Type> argtypes;

        // The types of the actual method type arguments.
        List<Type> typeargtypes = null;

        Name methName = TreeInfo.name(tree.meth);

        boolean isConstructorCall =
            methName == names._this || methName == names._super;

        ListBuffer<Type> argtypesBuf = ListBuffer.lb();
        if (isConstructorCall) {
            // We are seeing a ...this(...) or ...super(...) call.
            // Check that this is the first statement in a constructor.
            if (checkFirstConstructorStat(tree, env)) {

                // Record the fact
                // that this is a constructor call (using isSelfCall).
                localEnv.info.isSelfCall = true;

                // Attribute arguments, yielding list of argument types.
                attribArgs(tree.args, localEnv, argtypesBuf);
                argtypes = argtypesBuf.toList();
                typeargtypes = attribTypes(tree.typeargs, localEnv);

                // Variable `site' points to the class in which the called
                // constructor is defined.
                Type site = env.enclClass.sym.type;
                if (methName == names._super) {
                    if (site == syms.objectType) {
                        log.error(tree.meth.pos(), "no.superclass", site);
                        site = types.createErrorType(syms.objectType);
                    } else {
                        site = types.supertype(site);
                    }
                }

                if (site.hasTag(CLASS)) {
                    Type encl = site.getEnclosingType();
                    while (encl != null && encl.hasTag(TYPEVAR))
                        encl = encl.getUpperBound();
                    if (encl.hasTag(CLASS)) {
                        // we are calling a nested class

                        if (tree.meth.hasTag(SELECT)) {
                            JCTree qualifier = ((JCFieldAccess) tree.meth).selected;

                            // We are seeing a prefixed call, of the form
                            //     <expr>.super(...).
                            // Check that the prefix expression conforms
                            // to the outer instance type of the class.
                            chk.checkRefType(qualifier.pos(),
                                             attribExpr(qualifier, localEnv,
                                                        encl));
                        } else if (methName == names._super) {
                            // qualifier omitted; check for existence
                            // of an appropriate implicit qualifier.
                            rs.resolveImplicitThis(tree.meth.pos(),
                                                   localEnv, site, true);
                        }
                    } else if (tree.meth.hasTag(SELECT)) {
                        log.error(tree.meth.pos(), "illegal.qual.not.icls",
                                  site.tsym);
                    }

                    // if we're calling a java.lang.Enum constructor,
                    // prefix the implicit String and int parameters
                    if (site.tsym == syms.enumSym && allowEnums)
                        argtypes = argtypes.prepend(syms.intType).prepend(syms.stringType);

                    // Resolve the called constructor under the assumption
                    // that we are referring to a superclass instance of the
                    // current instance (JLS ???).
                    boolean selectSuperPrev = localEnv.info.selectSuper;
                    localEnv.info.selectSuper = true;
                    localEnv.info.pendingResolutionPhase = null;
                    Symbol sym = rs.resolveConstructor(
                        tree.meth.pos(), localEnv, site, argtypes, typeargtypes);
                    localEnv.info.selectSuper = selectSuperPrev;

                    // Set method symbol to resolved constructor...
                    TreeInfo.setSymbol(tree.meth, sym);

                    // ...and check that it is legal in the current context.
                    // (this will also set the tree's type)
                    Type mpt = newMethodTemplate(resultInfo.pt, argtypes, typeargtypes);
                    checkId(tree.meth, site, sym, localEnv, new ResultInfo(MTH, mpt));
                }
                // Otherwise, `site' is an error type and we do nothing
            }
            result = tree.type = syms.voidType;
        } else {
            // Otherwise, we are seeing a regular method call.
            // Attribute the arguments, yielding list of argument types, ...
            int kind = attribArgs(tree.args, localEnv, argtypesBuf);
            argtypes = argtypesBuf.toList();
            typeargtypes = attribAnyTypes(tree.typeargs, localEnv);

            // ... and attribute the method using as a prototype a methodtype
            // whose formal argument types is exactly the list of actual
            // arguments (this will also set the method symbol).
            Type mpt = newMethodTemplate(resultInfo.pt, argtypes, typeargtypes);
            localEnv.info.pendingResolutionPhase = null;
            Type mtype = attribTree(tree.meth, localEnv, new ResultInfo(kind, mpt, resultInfo.checkContext));

            // Compute the result type.
            Type restype = mtype.getReturnType();
            if (restype.hasTag(WILDCARD))
                throw new AssertionError(mtype);

            Type qualifier = (tree.meth.hasTag(SELECT))
                    ? ((JCFieldAccess) tree.meth).selected.type
                    : env.enclClass.sym.type;
            restype = adjustMethodReturnType(qualifier, methName, argtypes, restype);

            chk.checkRefTypes(tree.typeargs, typeargtypes);

            // Check that value of resulting type is admissible in the
            // current context.  Also, capture the return type
            result = check(tree, capture(restype), VAL, resultInfo);
        }
        chk.validate(tree.typeargs, localEnv);
    }
    //where
        Type adjustMethodReturnType(Type qualifierType, Name methodName, List<Type> argtypes, Type restype) {
            if (allowCovariantReturns &&
                    methodName == names.clone &&
                types.isArray(qualifierType)) {
                // as a special case, array.clone() has a result that is
                // the same as static type of the array being cloned
                return qualifierType;
            } else if (allowGenerics &&
                    methodName == names.getClass &&
                    argtypes.isEmpty()) {
                // as a special case, x.getClass() has type Class<? extends |X|>
                return new ClassType(restype.getEnclosingType(),
                              List.<Type>of(new WildcardType(types.erasure(qualifierType),
                                                               BoundKind.EXTENDS,
                                                               syms.boundClass)),
                              restype.tsym);
            } else {
                return restype;
            }
        }

        /** Check that given application node appears as first statement
         *  in a constructor call.
         *  @param tree   The application node
         *  @param env    The environment current at the application.
         */
        boolean checkFirstConstructorStat(JCMethodInvocation tree, Env<AttrContext> env) {
            JCMethodDecl enclMethod = env.enclMethod;
            if (enclMethod != null && enclMethod.name == names.init) {
                JCBlock body = enclMethod.body;
                if (body.stats.head.hasTag(EXEC) &&
                    ((JCExpressionStatement) body.stats.head).expr == tree)
                    return true;
            }
            log.error(tree.pos(),"call.must.be.first.stmt.in.ctor",
                      TreeInfo.name(tree.meth));
            return false;
        }

        /** Obtain a method type with given argument types.
         */
        Type newMethodTemplate(Type restype, List<Type> argtypes, List<Type> typeargtypes) {
            MethodType mt = new MethodType(argtypes, restype, List.<Type>nil(), syms.methodClass);
            return (typeargtypes == null) ? mt : (Type)new ForAll(typeargtypes, mt);
        }

    public void visitNewClass(final JCNewClass tree) {
        Type owntype = types.createErrorType(tree.type);

        // The local environment of a class creation is
        // a new environment nested in the current one.
        Env<AttrContext> localEnv = env.dup(tree, env.info.dup());

        // The anonymous inner class definition of the new expression,
        // if one is defined by it.
        JCClassDecl cdef = tree.def;

        // If enclosing class is given, attribute it, and
        // complete class name to be fully qualified
        JCExpression clazz = tree.clazz; // Class field following new
        JCExpression clazzid;            // Identifier in class field
        JCAnnotatedType annoclazzid;     // Annotated type enclosing clazzid
        annoclazzid = null;

        if (clazz.hasTag(TYPEAPPLY)) {
            clazzid = ((JCTypeApply) clazz).clazz;
            if (clazzid.hasTag(ANNOTATED_TYPE)) {
                annoclazzid = (JCAnnotatedType) clazzid;
                clazzid = annoclazzid.underlyingType;
            }
        } else {
            if (clazz.hasTag(ANNOTATED_TYPE)) {
                annoclazzid = (JCAnnotatedType) clazz;
                clazzid = annoclazzid.underlyingType;
            } else {
                clazzid = clazz;
            }
        }

        JCExpression clazzid1 = clazzid; // The same in fully qualified form

        if (tree.encl != null) {
            // We are seeing a qualified new, of the form
            //    <expr>.new C <...> (...) ...
            // In this case, we let clazz stand for the name of the
            // allocated class C prefixed with the type of the qualifier
            // expression, so that we can
            // resolve it with standard techniques later. I.e., if
            // <expr> has type T, then <expr>.new C <...> (...)
            // yields a clazz T.C.
            Type encltype = chk.checkRefType(tree.encl.pos(),
                                             attribExpr(tree.encl, env));
            // TODO 308: in <expr>.new C, do we also want to add the type annotations
            // from expr to the combined type, or not? Yes, do this.
            clazzid1 = make.at(clazz.pos).Select(make.Type(encltype),
                                                 ((JCIdent) clazzid).name);

            if (clazz.hasTag(ANNOTATED_TYPE)) {
                JCAnnotatedType annoType = (JCAnnotatedType) clazz;
                List<JCAnnotation> annos = annoType.annotations;

                if (annoType.underlyingType.hasTag(TYPEAPPLY)) {
                    clazzid1 = make.at(tree.pos).
                        TypeApply(clazzid1,
                                  ((JCTypeApply) clazz).arguments);
                }

                clazzid1 = make.at(tree.pos).
                    AnnotatedType(annos, clazzid1);
            } else if (clazz.hasTag(TYPEAPPLY)) {
                clazzid1 = make.at(tree.pos).
                    TypeApply(clazzid1,
                              ((JCTypeApply) clazz).arguments);
            }

            clazz = clazzid1;
        }

        // Attribute clazz expression and store
        // symbol + type back into the attributed tree.
        Type clazztype = TreeInfo.isEnumInit(env.tree) ?
            attribIdentAsEnumType(env, (JCIdent)clazz) :
            attribType(clazz, env);

        clazztype = chk.checkDiamond(tree, clazztype);
        chk.validate(clazz, localEnv);
        if (tree.encl != null) {
            // We have to work in this case to store
            // symbol + type back into the attributed tree.
            tree.clazz.type = clazztype;
            TreeInfo.setSymbol(clazzid, TreeInfo.symbol(clazzid1));
            clazzid.type = ((JCIdent) clazzid).sym.type;
            if (annoclazzid != null) {
                annoclazzid.type = clazzid.type;
            }
            if (!clazztype.isErroneous()) {
                if (cdef != null && clazztype.tsym.isInterface()) {
                    log.error(tree.encl.pos(), "anon.class.impl.intf.no.qual.for.new");
                } else if (clazztype.tsym.isStatic()) {
                    log.error(tree.encl.pos(), "qualified.new.of.static.class", clazztype.tsym);
                }
            }
        } else if (!clazztype.tsym.isInterface() &&
                   clazztype.getEnclosingType().hasTag(CLASS)) {
            // Check for the existence of an apropos outer instance
            rs.resolveImplicitThis(tree.pos(), env, clazztype);
        }

        // Attribute constructor arguments.
        ListBuffer<Type> argtypesBuf = ListBuffer.lb();
        int pkind = attribArgs(tree.args, localEnv, argtypesBuf);
        List<Type> argtypes = argtypesBuf.toList();
        List<Type> typeargtypes = attribTypes(tree.typeargs, localEnv);

        // If we have made no mistakes in the class type...
        if (clazztype.hasTag(CLASS)) {
            // Enums may not be instantiated except implicitly
            if (allowEnums &&
                (clazztype.tsym.flags_field&Flags.ENUM) != 0 &&
                (!env.tree.hasTag(VARDEF) ||
                 (((JCVariableDecl) env.tree).mods.flags&Flags.ENUM) == 0 ||
                 ((JCVariableDecl) env.tree).init != tree))
                log.error(tree.pos(), "enum.cant.be.instantiated");
            // Check that class is not abstract
            if (cdef == null &&
                (clazztype.tsym.flags() & (ABSTRACT | INTERFACE)) != 0) {
                log.error(tree.pos(), "abstract.cant.be.instantiated",
                          clazztype.tsym);
            } else if (cdef != null && clazztype.tsym.isInterface()) {
                // Check that no constructor arguments are given to
                // anonymous classes implementing an interface
                if (!argtypes.isEmpty())
                    log.error(tree.args.head.pos(), "anon.class.impl.intf.no.args");

                if (!typeargtypes.isEmpty())
                    log.error(tree.typeargs.head.pos(), "anon.class.impl.intf.no.typeargs");

                // Error recovery: pretend no arguments were supplied.
                argtypes = List.nil();
                typeargtypes = List.nil();
            } else if (TreeInfo.isDiamond(tree)) {
                ClassType site = new ClassType(clazztype.getEnclosingType(),
                            clazztype.tsym.type.getTypeArguments(),
                            clazztype.tsym);

                Env<AttrContext> diamondEnv = localEnv.dup(tree);
                diamondEnv.info.selectSuper = cdef != null;
                diamondEnv.info.pendingResolutionPhase = null;

                //if the type of the instance creation expression is a class type
                //apply method resolution inference (JLS 15.12.2.7). The return type
                //of the resolved constructor will be a partially instantiated type
                Symbol constructor = rs.resolveDiamond(tree.pos(),
                            diamondEnv,
                            site,
                            argtypes,
                            typeargtypes);
                tree.constructor = constructor.baseSymbol();

                final TypeSymbol csym = clazztype.tsym;
                ResultInfo diamondResult = new ResultInfo(MTH, newMethodTemplate(resultInfo.pt, argtypes, typeargtypes), new Check.NestedCheckContext(resultInfo.checkContext) {
                    @Override
                    public void report(DiagnosticPosition _unused, JCDiagnostic details) {
                        enclosingContext.report(tree.clazz,
                                diags.fragment("cant.apply.diamond.1", diags.fragment("diamond", csym), details));
                    }
                });
                Type constructorType = tree.constructorType = types.createErrorType(clazztype);
                constructorType = checkId(tree, site,
                        constructor,
                        diamondEnv,
                        diamondResult);

                tree.clazz.type = types.createErrorType(clazztype);
                if (!constructorType.isErroneous()) {
                    tree.clazz.type = clazztype = constructorType.getReturnType();
                    tree.constructorType = types.createMethodTypeWithReturn(constructorType, syms.voidType);
                }
                clazztype = chk.checkClassType(tree.clazz, tree.clazz.type, true);
            }

            // Resolve the called constructor under the assumption
            // that we are referring to a superclass instance of the
            // current instance (JLS ???).
            else {
                //the following code alters some of the fields in the current
                //AttrContext - hence, the current context must be dup'ed in
                //order to avoid downstream failures
                Env<AttrContext> rsEnv = localEnv.dup(tree);
                rsEnv.info.selectSuper = cdef != null;
                rsEnv.info.pendingResolutionPhase = null;
                tree.constructor = rs.resolveConstructor(
                    tree.pos(), rsEnv, clazztype, argtypes, typeargtypes);
                if (cdef == null) { //do not check twice!
                    tree.constructorType = checkId(tree,
                            clazztype,
                            tree.constructor,
                            rsEnv,
                            new ResultInfo(pkind, newMethodTemplate(syms.voidType, argtypes, typeargtypes)));
                    if (rsEnv.info.lastResolveVarargs())
                        Assert.check(tree.constructorType.isErroneous() || tree.varargsElement != null);
                }
                if (cdef == null &&
                        !clazztype.isErroneous() &&
                        clazztype.getTypeArguments().nonEmpty() &&
                        findDiamonds) {
                    findDiamond(localEnv, tree, clazztype);
                }
            }

            if (cdef != null) {
                // We are seeing an anonymous class instance creation.
                // In this case, the class instance creation
                // expression
                //
                //    E.new <typeargs1>C<typargs2>(args) { ... }
                //
                // is represented internally as
                //
                //    E . new <typeargs1>C<typargs2>(args) ( class <empty-name> { ... } )  .
                //
                // This expression is then *transformed* as follows:
                //
                // (1) add a STATIC flag to the class definition
                //     if the current environment is static
                // (2) add an extends or implements clause
                // (3) add a constructor.
                //
                // For instance, if C is a class, and ET is the type of E,
                // the expression
                //
                //    E.new <typeargs1>C<typargs2>(args) { ... }
                //
                // is translated to (where X is a fresh name and typarams is the
                // parameter list of the super constructor):
                //
                //   new <typeargs1>X(<*nullchk*>E, args) where
                //     X extends C<typargs2> {
                //       <typarams> X(ET e, args) {
                //         e.<typeargs1>super(args)
                //       }
                //       ...
                //     }
                if (Resolve.isStatic(env)) cdef.mods.flags |= STATIC;

                if (clazztype.tsym.isInterface()) {
                    cdef.implementing = List.of(clazz);
                } else {
                    cdef.extending = clazz;
                }

                attribStat(cdef, localEnv);

                checkLambdaCandidate(tree, cdef.sym, clazztype);

                // If an outer instance is given,
                // prefix it to the constructor arguments
                // and delete it from the new expression
                if (tree.encl != null && !clazztype.tsym.isInterface()) {
                    tree.args = tree.args.prepend(makeNullCheck(tree.encl));
                    argtypes = argtypes.prepend(tree.encl.type);
                    tree.encl = null;
                }

                // Reassign clazztype and recompute constructor.
                clazztype = cdef.sym.type;
                Symbol sym = tree.constructor = rs.resolveConstructor(
                    tree.pos(), localEnv, clazztype, argtypes, typeargtypes);
                Assert.check(sym.kind < AMBIGUOUS);
                tree.constructor = sym;
                tree.constructorType = checkId(tree,
                    clazztype,
                    tree.constructor,
                    localEnv,
                    new ResultInfo(pkind, newMethodTemplate(syms.voidType, argtypes, typeargtypes)));
            } else {
                if (tree.clazz.hasTag(ANNOTATED_TYPE)) {
                    checkForDeclarationAnnotations(((JCAnnotatedType) tree.clazz).annotations,
                            tree.clazz.type.tsym);
                }
            }

            if (tree.constructor != null && tree.constructor.kind == MTH)
                owntype = clazztype;
        }
        result = check(tree, owntype, VAL, resultInfo);
        chk.validate(tree.typeargs, localEnv);
    }
    //where
        void findDiamond(Env<AttrContext> env, JCNewClass tree, Type clazztype) {
            JCTypeApply ta = (JCTypeApply)tree.clazz;
            List<JCExpression> prevTypeargs = ta.arguments;
            try {
                //create a 'fake' diamond AST node by removing type-argument trees
                ta.arguments = List.nil();
                ResultInfo findDiamondResult = new ResultInfo(VAL,
                        resultInfo.checkContext.inferenceContext().free(resultInfo.pt) ? Type.noType : pt());
                Type inferred = deferredAttr.attribSpeculative(tree, env, findDiamondResult).type;
                Type polyPt = allowPoly ?
                        syms.objectType :
                        clazztype;
                if (!inferred.isErroneous() &&
                    types.isAssignable(inferred, pt().hasTag(NONE) ? polyPt : pt(), types.noWarnings)) {
                    String key = types.isSameType(clazztype, inferred) ?
                        "diamond.redundant.args" :
                        "diamond.redundant.args.1";
                    log.warning(tree.clazz.pos(), key, clazztype, inferred);
                }
            } finally {
                ta.arguments = prevTypeargs;
            }
        }

            private void checkLambdaCandidate(JCNewClass tree, ClassSymbol csym, Type clazztype) {
                if (allowLambda &&
                        identifyLambdaCandidate &&
                        clazztype.hasTag(CLASS) &&
                        !pt().hasTag(NONE) &&
                        types.isFunctionalInterface(clazztype.tsym)) {
                    Symbol descriptor = types.findDescriptorSymbol(clazztype.tsym);
                    int count = 0;
                    boolean found = false;
                    for (Symbol sym : csym.members().getElements()) {
                        if ((sym.flags() & SYNTHETIC) != 0 ||
                                sym.isConstructor()) continue;
                        count++;
                        if (sym.kind != MTH ||
                                !sym.name.equals(descriptor.name)) continue;
                        Type mtype = types.memberType(clazztype, sym);
                        if (types.overrideEquivalent(mtype, types.memberType(clazztype, descriptor))) {
                            found = true;
                        }
                    }
                    if (found && count == 1) {
                        log.note(tree.def, "potential.lambda.found");
                    }
                }
            }

    private void checkForDeclarationAnnotations(List<? extends JCAnnotation> annotations,
            Symbol sym) {
        // Ensure that no declaration annotations are present.
        // Note that a tree type might be an AnnotatedType with
        // empty annotations, if only declaration annotations were given.
        // This method will raise an error for such a type.
        for (JCAnnotation ai : annotations) {
            if (TypeAnnotations.annotationType(syms, names, ai.attribute, sym) == TypeAnnotations.AnnotationType.DECLARATION) {
                log.error(ai.pos(), "annotation.type.not.applicable");
            }
        }
    }


    /** Make an attributed null check tree.
     */
    public JCExpression makeNullCheck(JCExpression arg) {
        // optimization: X.this is never null; skip null check
        Name name = TreeInfo.name(arg);
        if (name == names._this || name == names._super) return arg;

        JCTree.Tag optag = NULLCHK;
        JCUnary tree = make.at(arg.pos).Unary(optag, arg);
        tree.operator = syms.nullcheck;
        tree.type = arg.type;
        return tree;
    }

    public void visitNewArray(JCNewArray tree) {
        Type owntype = types.createErrorType(tree.type);
        Env<AttrContext> localEnv = env.dup(tree);
        Type elemtype;
        if (tree.elemtype != null) {
            elemtype = attribType(tree.elemtype, localEnv);
            chk.validate(tree.elemtype, localEnv);
            owntype = elemtype;
            for (List<JCExpression> l = tree.dims; l.nonEmpty(); l = l.tail) {
                attribExpr(l.head, localEnv, syms.intType);
                owntype = new ArrayType(owntype, syms.arrayClass);
            }
            if (tree.elemtype.hasTag(ANNOTATED_TYPE)) {
                checkForDeclarationAnnotations(((JCAnnotatedType) tree.elemtype).annotations,
                        tree.elemtype.type.tsym);
            }
        } else {
            // we are seeing an untyped aggregate { ... }
            // this is allowed only if the prototype is an array
            if (pt().hasTag(ARRAY)) {
                elemtype = types.elemtype(pt());
            } else {
                if (!pt().hasTag(ERROR)) {
                    log.error(tree.pos(), "illegal.initializer.for.type",
                              pt());
                }
                elemtype = types.createErrorType(pt());
            }
        }
        if (tree.elems != null) {
            attribExprs(tree.elems, localEnv, elemtype);
            owntype = new ArrayType(elemtype, syms.arrayClass);
        }
        if (!types.isReifiable(elemtype))
            log.error(tree.pos(), "generic.array.creation");
        result = check(tree, owntype, VAL, resultInfo);
    }

    /*
     * A lambda expression can only be attributed when a target-type is available.
     * In addition, if the target-type is that of a functional interface whose
     * descriptor contains inference variables in argument position the lambda expression
     * is 'stuck' (see DeferredAttr).
     */
    @Override
    public void visitLambda(final JCLambda that) {
        if (pt().isErroneous() || (pt().hasTag(NONE) && pt() != Type.recoveryType)) {
            if (pt().hasTag(NONE)) {
                //lambda only allowed in assignment or method invocation/cast context
                log.error(that.pos(), "unexpected.lambda");
            }
            result = that.type = types.createErrorType(pt());
            return;
        }
        //create an environment for attribution of the lambda expression
        final Env<AttrContext> localEnv = lambdaEnv(that, env);
        boolean needsRecovery =
                resultInfo.checkContext.deferredAttrContext().mode == DeferredAttr.AttrMode.CHECK;
        try {
            Type target = pt();
            List<Type> explicitParamTypes = null;
            if (that.paramKind == JCLambda.ParameterKind.EXPLICIT) {
                //attribute lambda parameters
                attribStats(that.params, localEnv);
                explicitParamTypes = TreeInfo.types(that.params);
                target = infer.instantiateFunctionalInterface(that, target, explicitParamTypes, resultInfo.checkContext);
            }

            Type lambdaType;
            if (pt() != Type.recoveryType) {
                target = targetChecker.visit(target, that);
                lambdaType = types.findDescriptorType(target);
                chk.checkFunctionalInterface(that, target);
            } else {
                target = Type.recoveryType;
                lambdaType = fallbackDescriptorType(that);
            }

            setFunctionalInfo(that, pt(), lambdaType, target, resultInfo.checkContext.inferenceContext());

            if (lambdaType.hasTag(FORALL)) {
                //lambda expression target desc cannot be a generic method
                resultInfo.checkContext.report(that, diags.fragment("invalid.generic.lambda.target",
                        lambdaType, kindName(target.tsym), target.tsym));
                result = that.type = types.createErrorType(pt());
                return;
            }

            if (that.paramKind == JCLambda.ParameterKind.IMPLICIT) {
                //add param type info in the AST
                List<Type> actuals = lambdaType.getParameterTypes();
                List<JCVariableDecl> params = that.params;

                boolean arityMismatch = false;

                while (params.nonEmpty()) {
                    if (actuals.isEmpty()) {
                        //not enough actuals to perform lambda parameter inference
                        arityMismatch = true;
                    }
                    //reset previously set info
                    Type argType = arityMismatch ?
                            syms.errType :
                            actuals.head;
                    params.head.vartype = make.at(params.head).Type(argType);
                    params.head.sym = null;
                    actuals = actuals.isEmpty() ?
                            actuals :
                            actuals.tail;
                    params = params.tail;
                }

                //attribute lambda parameters
                attribStats(that.params, localEnv);

                if (arityMismatch) {
                    resultInfo.checkContext.report(that, diags.fragment("incompatible.arg.types.in.lambda"));
                        result = that.type = types.createErrorType(target);
                        return;
                }
            }

            //from this point on, no recovery is needed; if we are in assignment context
            //we will be able to attribute the whole lambda body, regardless of errors;
            //if we are in a 'check' method context, and the lambda is not compatible
            //with the target-type, it will be recovered anyway in Attr.checkId
            needsRecovery = false;

            FunctionalReturnContext funcContext = that.getBodyKind() == JCLambda.BodyKind.EXPRESSION ?
                    new ExpressionLambdaReturnContext((JCExpression)that.getBody(), resultInfo.checkContext) :
                    new FunctionalReturnContext(resultInfo.checkContext);

            ResultInfo bodyResultInfo = lambdaType.getReturnType() == Type.recoveryType ?
                recoveryInfo :
                new ResultInfo(VAL, lambdaType.getReturnType(), funcContext);
            localEnv.info.returnResult = bodyResultInfo;

            Log.DeferredDiagnosticHandler lambdaDeferredHandler = new Log.DeferredDiagnosticHandler(log);
            try {
                if (that.getBodyKind() == JCLambda.BodyKind.EXPRESSION) {
                    attribTree(that.getBody(), localEnv, bodyResultInfo);
                } else {
                    JCBlock body = (JCBlock)that.body;
                    attribStats(body.stats, localEnv);
                }

                if (resultInfo.checkContext.deferredAttrContext().mode == AttrMode.SPECULATIVE) {
                    //check for errors in lambda body
                    for (JCDiagnostic deferredDiag : lambdaDeferredHandler.getDiagnostics()) {
                        if (deferredDiag.getKind() == JCDiagnostic.Kind.ERROR) {
                            resultInfo.checkContext
                                    .report(that, diags.fragment("bad.arg.types.in.lambda", TreeInfo.types(that.params),
                                    deferredDiag)); //hidden diag parameter
                            //we mark the lambda as erroneous - this is crucial in the recovery step
                            //as parameter-dependent type error won't be reported in that stage,
                            //meaning that a lambda will be deemed erroeneous only if there is
                            //a target-independent error (which will cause method diagnostic
                            //to be skipped).
                            result = that.type = types.createErrorType(target);
                            return;
                        }
                    }
                }
            } finally {
                lambdaDeferredHandler.reportDeferredDiagnostics();
                log.popDiagnosticHandler(lambdaDeferredHandler);
            }

            result = check(that, target, VAL, resultInfo);

            boolean isSpeculativeRound =
                    resultInfo.checkContext.deferredAttrContext().mode == DeferredAttr.AttrMode.SPECULATIVE;

            postAttr(that);
            flow.analyzeLambda(env, that, make, isSpeculativeRound);

            checkLambdaCompatible(that, lambdaType, resultInfo.checkContext, isSpeculativeRound);

            if (!isSpeculativeRound) {
                checkAccessibleTypes(that, localEnv, resultInfo.checkContext.inferenceContext(), lambdaType, target);
            }
            result = check(that, target, VAL, resultInfo);
        } catch (Types.FunctionDescriptorLookupError ex) {
            JCDiagnostic cause = ex.getDiagnostic();
            resultInfo.checkContext.report(that, cause);
            result = that.type = types.createErrorType(pt());
            return;
        } finally {
            localEnv.info.scope.leave();
            if (needsRecovery) {
                attribTree(that, env, recoveryInfo);
            }
        }
    }
    //where
        Types.MapVisitor<DiagnosticPosition> targetChecker = new Types.MapVisitor<DiagnosticPosition>() {

            @Override
            public Type visitClassType(ClassType t, DiagnosticPosition pos) {
                return t.isCompound() ?
                        visitIntersectionClassType((IntersectionClassType)t, pos) : t;
            }

            public Type visitIntersectionClassType(IntersectionClassType ict, DiagnosticPosition pos) {
                Symbol desc = types.findDescriptorSymbol(makeNotionalInterface(ict));
                Type target = null;
                for (Type bound : ict.getExplicitComponents()) {
                    TypeSymbol boundSym = bound.tsym;
                    if (types.isFunctionalInterface(boundSym) &&
                            types.findDescriptorSymbol(boundSym) == desc) {
                        target = bound;
                    } else if (!boundSym.isInterface() || (boundSym.flags() & ANNOTATION) != 0) {
                        //bound must be an interface
                        reportIntersectionError(pos, "not.an.intf.component", boundSym);
                    }
                }
                return target != null ?
                        target :
                        ict.getExplicitComponents().head; //error recovery
            }

            private TypeSymbol makeNotionalInterface(IntersectionClassType ict) {
                ListBuffer<Type> targs = ListBuffer.lb();
                ListBuffer<Type> supertypes = ListBuffer.lb();
                for (Type i : ict.interfaces_field) {
                    if (i.isParameterized()) {
                        targs.appendList(i.tsym.type.allparams());
                    }
                    supertypes.append(i.tsym.type);
                }
                IntersectionClassType notionalIntf =
                        (IntersectionClassType)types.makeCompoundType(supertypes.toList());
                notionalIntf.allparams_field = targs.toList();
                notionalIntf.tsym.flags_field |= INTERFACE;
                return notionalIntf.tsym;
            }

            private void reportIntersectionError(DiagnosticPosition pos, String key, Object... args) {
                resultInfo.checkContext.report(pos, diags.fragment("bad.intersection.target.for.functional.expr",
                        diags.fragment(key, args)));
            }
        };

        private Type fallbackDescriptorType(JCExpression tree) {
            switch (tree.getTag()) {
                case LAMBDA:
                    JCLambda lambda = (JCLambda)tree;
                    List<Type> argtypes = List.nil();
                    for (JCVariableDecl param : lambda.params) {
                        argtypes = param.vartype != null ?
                                argtypes.append(param.vartype.type) :
                                argtypes.append(syms.errType);
                    }
                    return new MethodType(argtypes, Type.recoveryType,
                            List.of(syms.throwableType), syms.methodClass);
                case REFERENCE:
                    return new MethodType(List.<Type>nil(), Type.recoveryType,
                            List.of(syms.throwableType), syms.methodClass);
                default:
                    Assert.error("Cannot get here!");
            }
            return null;
        }

        private void checkAccessibleTypes(final DiagnosticPosition pos, final Env<AttrContext> env,
                final InferenceContext inferenceContext, final Type... ts) {
            checkAccessibleTypes(pos, env, inferenceContext, List.from(ts));
        }

        private void checkAccessibleTypes(final DiagnosticPosition pos, final Env<AttrContext> env,
                final InferenceContext inferenceContext, final List<Type> ts) {
            if (inferenceContext.free(ts)) {
                inferenceContext.addFreeTypeListener(ts, new FreeTypeListener() {
                    @Override
                    public void typesInferred(InferenceContext inferenceContext) {
                        checkAccessibleTypes(pos, env, inferenceContext, inferenceContext.asInstTypes(ts));
                    }
                });
            } else {
                for (Type t : ts) {
                    rs.checkAccessibleType(env, t);
                }
            }
        }

        /**
         * Lambda/method reference have a special check context that ensures
         * that i.e. a lambda return type is compatible with the expected
         * type according to both the inherited context and the assignment
         * context.
         */
        class FunctionalReturnContext extends Check.NestedCheckContext {

            FunctionalReturnContext(CheckContext enclosingContext) {
                super(enclosingContext);
            }

            @Override
            public boolean compatible(Type found, Type req, Warner warn) {
                //return type must be compatible in both current context and assignment context
                return chk.basicHandler.compatible(found, inferenceContext().asFree(req), warn);
            }

            @Override
            public void report(DiagnosticPosition pos, JCDiagnostic details) {
                enclosingContext.report(pos, diags.fragment("incompatible.ret.type.in.lambda", details));
            }
        }

        class ExpressionLambdaReturnContext extends FunctionalReturnContext {

            JCExpression expr;

            ExpressionLambdaReturnContext(JCExpression expr, CheckContext enclosingContext) {
                super(enclosingContext);
                this.expr = expr;
            }

            @Override
            public boolean compatible(Type found, Type req, Warner warn) {
                //a void return is compatible with an expression statement lambda
                return TreeInfo.isExpressionStatement(expr) && req.hasTag(VOID) ||
                        super.compatible(found, req, warn);
            }
        }

        /**
        * Lambda compatibility. Check that given return types, thrown types, parameter types
        * are compatible with the expected functional interface descriptor. This means that:
        * (i) parameter types must be identical to those of the target descriptor; (ii) return
        * types must be compatible with the return type of the expected descriptor;
        * (iii) thrown types must be 'included' in the thrown types list of the expected
        * descriptor.
        */
        private void checkLambdaCompatible(JCLambda tree, Type descriptor, CheckContext checkContext, boolean speculativeAttr) {
            Type returnType = checkContext.inferenceContext().asFree(descriptor.getReturnType());

            //return values have already been checked - but if lambda has no return
            //values, we must ensure that void/value compatibility is correct;
            //this amounts at checking that, if a lambda body can complete normally,
            //the descriptor's return type must be void
            if (tree.getBodyKind() == JCLambda.BodyKind.STATEMENT && tree.canCompleteNormally &&
                    !returnType.hasTag(VOID) && returnType != Type.recoveryType) {
                checkContext.report(tree, diags.fragment("incompatible.ret.type.in.lambda",
                        diags.fragment("missing.ret.val", returnType)));
            }

            List<Type> argTypes = checkContext.inferenceContext().asFree(descriptor.getParameterTypes());
            if (!types.isSameTypes(argTypes, TreeInfo.types(tree.params))) {
                checkContext.report(tree, diags.fragment("incompatible.arg.types.in.lambda"));
            }

            if (!speculativeAttr) {
                List<Type> thrownTypes = checkContext.inferenceContext().asFree(descriptor.getThrownTypes());
                if (chk.unhandled(tree.inferredThrownTypes == null ? List.<Type>nil() : tree.inferredThrownTypes, thrownTypes).nonEmpty()) {
                    log.error(tree, "incompatible.thrown.types.in.lambda", tree.inferredThrownTypes);
                }
            }
        }

        private Env<AttrContext> lambdaEnv(JCLambda that, Env<AttrContext> env) {
            Env<AttrContext> lambdaEnv;
            Symbol owner = env.info.scope.owner;
            if (owner.kind == VAR && owner.owner.kind == TYP) {
                //field initializer
                lambdaEnv = env.dup(that, env.info.dup(env.info.scope.dupUnshared()));
                lambdaEnv.info.scope.owner =
                    new MethodSymbol((owner.flags() & STATIC) | BLOCK, names.empty, null,
                                     env.info.scope.owner);
            } else {
                lambdaEnv = env.dup(that, env.info.dup(env.info.scope.dup()));
            }
            return lambdaEnv;
        }

    @Override
    public void visitReference(final JCMemberReference that) {
        if (pt().isErroneous() || (pt().hasTag(NONE) && pt() != Type.recoveryType)) {
            if (pt().hasTag(NONE)) {
                //method reference only allowed in assignment or method invocation/cast context
                log.error(that.pos(), "unexpected.mref");
            }
            result = that.type = types.createErrorType(pt());
            return;
        }
        final Env<AttrContext> localEnv = env.dup(that);
        try {
            //attribute member reference qualifier - if this is a constructor
            //reference, the expected kind must be a type
            Type exprType = attribTree(that.expr, env, memberReferenceQualifierResult(that));

            if (that.getMode() == JCMemberReference.ReferenceMode.NEW) {
                exprType = chk.checkConstructorRefType(that.expr, exprType);
            }

            if (exprType.isErroneous()) {
                //if the qualifier expression contains problems,
                //give up attribution of method reference
                result = that.type = exprType;
                return;
            }

            if (TreeInfo.isStaticSelector(that.expr, names)) {
                //if the qualifier is a type, validate it; raw warning check is
                //omitted as we don't know at this stage as to whether this is a
                //raw selector (because of inference)
                chk.validate(that.expr, env, false);
            }

            //attrib type-arguments
            List<Type> typeargtypes = List.nil();
            if (that.typeargs != null) {
                typeargtypes = attribTypes(that.typeargs, localEnv);
            }

            Type target;
            Type desc;
            if (pt() != Type.recoveryType) {
                target = targetChecker.visit(pt(), that);
                desc = types.findDescriptorType(target);
                chk.checkFunctionalInterface(that, target);
            } else {
                target = Type.recoveryType;
                desc = fallbackDescriptorType(that);
            }

            setFunctionalInfo(that, pt(), desc, target, resultInfo.checkContext.inferenceContext());
            List<Type> argtypes = desc.getParameterTypes();

            Pair<Symbol, Resolve.ReferenceLookupHelper> refResult =
                    rs.resolveMemberReference(that.pos(), localEnv, that,
                        that.expr.type, that.name, argtypes, typeargtypes, true, rs.resolveMethodCheck);

            Symbol refSym = refResult.fst;
            Resolve.ReferenceLookupHelper lookupHelper = refResult.snd;

            if (refSym.kind != MTH) {
                boolean targetError;
                switch (refSym.kind) {
                    case ABSENT_MTH:
                        targetError = false;
                        break;
                    case WRONG_MTH:
                    case WRONG_MTHS:
                    case AMBIGUOUS:
                    case HIDDEN:
                    case STATICERR:
                    case MISSING_ENCL:
                        targetError = true;
                        break;
                    default:
                        Assert.error("unexpected result kind " + refSym.kind);
                        targetError = false;
                }

                JCDiagnostic detailsDiag = ((Resolve.ResolveError)refSym).getDiagnostic(JCDiagnostic.DiagnosticType.FRAGMENT,
                                that, exprType.tsym, exprType, that.name, argtypes, typeargtypes);

                JCDiagnostic.DiagnosticType diagKind = targetError ?
                        JCDiagnostic.DiagnosticType.FRAGMENT : JCDiagnostic.DiagnosticType.ERROR;

                JCDiagnostic diag = diags.create(diagKind, log.currentSource(), that,
                        "invalid.mref", Kinds.kindName(that.getMode()), detailsDiag);

                if (targetError && target == Type.recoveryType) {
                    //a target error doesn't make sense during recovery stage
                    //as we don't know what actual parameter types are
                    result = that.type = target;
                    return;
                } else {
                    if (targetError) {
                        resultInfo.checkContext.report(that, diag);
                    } else {
                        log.report(diag);
                    }
                    result = that.type = types.createErrorType(target);
                    return;
                }
            }

            that.sym = refSym.baseSymbol();
            that.kind = lookupHelper.referenceKind(that.sym);
            that.ownerAccessible = rs.isAccessible(localEnv, that.sym.enclClass());

            if (desc.getReturnType() == Type.recoveryType) {
                // stop here
                result = that.type = target;
                return;
            }

            if (resultInfo.checkContext.deferredAttrContext().mode == AttrMode.CHECK) {

                if (that.getMode() == ReferenceMode.INVOKE &&
                        TreeInfo.isStaticSelector(that.expr, names) &&
                        that.kind.isUnbound() &&
                        !desc.getParameterTypes().head.isParameterized()) {
                    chk.checkRaw(that.expr, localEnv);
                }

                if (!that.kind.isUnbound() &&
                        that.getMode() == ReferenceMode.INVOKE &&
                        TreeInfo.isStaticSelector(that.expr, names) &&
                        !that.sym.isStatic()) {
                    log.error(that.expr.pos(), "invalid.mref", Kinds.kindName(that.getMode()),
                            diags.fragment("non-static.cant.be.ref", Kinds.kindName(refSym), refSym));
                    result = that.type = types.createErrorType(target);
                    return;
                }

                if (that.kind.isUnbound() &&
                        that.getMode() == ReferenceMode.INVOKE &&
                        TreeInfo.isStaticSelector(that.expr, names) &&
                        that.sym.isStatic()) {
                    log.error(that.expr.pos(), "invalid.mref", Kinds.kindName(that.getMode()),
                            diags.fragment("static.method.in.unbound.lookup", Kinds.kindName(refSym), refSym));
                    result = that.type = types.createErrorType(target);
                    return;
                }

                if (that.sym.isStatic() && TreeInfo.isStaticSelector(that.expr, names) &&
                        exprType.getTypeArguments().nonEmpty()) {
                    //static ref with class type-args
                    log.error(that.expr.pos(), "invalid.mref", Kinds.kindName(that.getMode()),
                            diags.fragment("static.mref.with.targs"));
                    result = that.type = types.createErrorType(target);
                    return;
                }

                if (that.sym.isStatic() && !TreeInfo.isStaticSelector(that.expr, names) &&
                        !that.kind.isUnbound()) {
                    //no static bound mrefs
                    log.error(that.expr.pos(), "invalid.mref", Kinds.kindName(that.getMode()),
                            diags.fragment("static.bound.mref"));
                    result = that.type = types.createErrorType(target);
                    return;
                }

                if (!refSym.isStatic() && that.kind == JCMemberReference.ReferenceKind.SUPER) {
                    // Check that super-qualified symbols are not abstract (JLS)
                    rs.checkNonAbstract(that.pos(), that.sym);
                }
            }

            that.sym = refSym.baseSymbol();
            that.kind = lookupHelper.referenceKind(that.sym);

            ResultInfo checkInfo =
                    resultInfo.dup(newMethodTemplate(
                        desc.getReturnType().hasTag(VOID) ? Type.noType : desc.getReturnType(),
                        lookupHelper.argtypes,
                        typeargtypes));

            Type refType = checkId(that, lookupHelper.site, refSym, localEnv, checkInfo);

            if (!refType.isErroneous()) {
                refType = types.createMethodTypeWithReturn(refType,
                        adjustMethodReturnType(lookupHelper.site, that.name, checkInfo.pt.getParameterTypes(), refType.getReturnType()));
            }

            //go ahead with standard method reference compatibility check - note that param check
            //is a no-op (as this has been taken care during method applicability)
            boolean isSpeculativeRound =
                    resultInfo.checkContext.deferredAttrContext().mode == DeferredAttr.AttrMode.SPECULATIVE;
            checkReferenceCompatible(that, desc, refType, resultInfo.checkContext, isSpeculativeRound);
            if (!isSpeculativeRound) {
                checkAccessibleTypes(that, localEnv, resultInfo.checkContext.inferenceContext(), desc, target);
            }
            result = check(that, target, VAL, resultInfo);
        } catch (Types.FunctionDescriptorLookupError ex) {
            JCDiagnostic cause = ex.getDiagnostic();
            resultInfo.checkContext.report(that, cause);
            result = that.type = types.createErrorType(pt());
            return;
        }
    }
    //where
        ResultInfo memberReferenceQualifierResult(JCMemberReference tree) {
            //if this is a constructor reference, the expected kind must be a type
            return new ResultInfo(tree.getMode() == ReferenceMode.INVOKE ? VAL | TYP : TYP, Type.noType);
        }


    @SuppressWarnings("fallthrough")
    void checkReferenceCompatible(JCMemberReference tree, Type descriptor, Type refType, CheckContext checkContext, boolean speculativeAttr) {
        Type returnType = checkContext.inferenceContext().asFree(descriptor.getReturnType());

        Type resType;
        switch (tree.getMode()) {
            case NEW:
                if (!tree.expr.type.isRaw()) {
                    resType = tree.expr.type;
                    break;
                }
            default:
                resType = refType.getReturnType();
        }

        Type incompatibleReturnType = resType;

        if (returnType.hasTag(VOID)) {
            incompatibleReturnType = null;
        }

        if (!returnType.hasTag(VOID) && !resType.hasTag(VOID)) {
            if (resType.isErroneous() ||
                    new FunctionalReturnContext(checkContext).compatible(resType, returnType, types.noWarnings)) {
                incompatibleReturnType = null;
            }
        }

        if (incompatibleReturnType != null) {
            checkContext.report(tree, diags.fragment("incompatible.ret.type.in.mref",
                    diags.fragment("inconvertible.types", resType, descriptor.getReturnType())));
        }

        if (!speculativeAttr) {
            List<Type> thrownTypes = checkContext.inferenceContext().asFree(descriptor.getThrownTypes());
            if (chk.unhandled(refType.getThrownTypes(), thrownTypes).nonEmpty()) {
                log.error(tree, "incompatible.thrown.types.in.mref", refType.getThrownTypes());
            }
        }
    }

    /**
     * Set functional type info on the underlying AST. Note: as the target descriptor
     * might contain inference variables, we might need to register an hook in the
     * current inference context.
     */
    private void setFunctionalInfo(final JCFunctionalExpression fExpr, final Type pt,
            final Type descriptorType, final Type primaryTarget, InferenceContext inferenceContext) {
        if (inferenceContext.free(descriptorType)) {
            inferenceContext.addFreeTypeListener(List.of(pt, descriptorType), new FreeTypeListener() {
                public void typesInferred(InferenceContext inferenceContext) {
                    setFunctionalInfo(fExpr, pt, inferenceContext.asInstType(descriptorType),
                            inferenceContext.asInstType(primaryTarget), inferenceContext);
                }
            });
        } else {
            ListBuffer<TypeSymbol> targets = ListBuffer.lb();
            if (pt.hasTag(CLASS)) {
                if (pt.isCompound()) {
                    targets.append(primaryTarget.tsym); //this goes first
                    for (Type t : ((IntersectionClassType)pt()).interfaces_field) {
                        if (t != primaryTarget) {
                            targets.append(t.tsym);
                        }
                    }
                } else {
                    targets.append(pt.tsym);
                }
            }
            fExpr.targets = targets.toList();
            fExpr.descriptorType = descriptorType;
        }
    }

    public void visitParens(JCParens tree) {
        Type owntype = attribTree(tree.expr, env, resultInfo);
        result = check(tree, owntype, pkind(), resultInfo);
        Symbol sym = TreeInfo.symbol(tree);
        if (sym != null && (sym.kind&(TYP|PCK)) != 0)
            log.error(tree.pos(), "illegal.start.of.type");
    }

    public void visitAssign(JCAssign tree) {
        Type owntype = attribTree(tree.lhs, env.dup(tree), varInfo);
        Type capturedType = capture(owntype);
        attribExpr(tree.rhs, env, owntype);
        result = check(tree, capturedType, VAL, resultInfo);
    }

    public void visitAssignop(JCAssignOp tree) {
        // Attribute arguments.
        Type owntype = attribTree(tree.lhs, env, varInfo);
        Type operand = attribExpr(tree.rhs, env);
        // Find operator.
        Symbol operator = tree.operator = rs.resolveBinaryOperator(
            tree.pos(), tree.getTag().noAssignOp(), env,
            owntype, operand);

        if (operator.kind == MTH &&
                !owntype.isErroneous() &&
                !operand.isErroneous()) {
            chk.checkOperator(tree.pos(),
                              (OperatorSymbol)operator,
                              tree.getTag().noAssignOp(),
                              owntype,
                              operand);
            chk.checkDivZero(tree.rhs.pos(), operator, operand);
            chk.checkCastable(tree.rhs.pos(),
                              operator.type.getReturnType(),
                              owntype);
        }
        result = check(tree, owntype, VAL, resultInfo);
    }

    public void visitUnary(JCUnary tree) {
        // Attribute arguments.
        Type argtype = (tree.getTag().isIncOrDecUnaryOp())
            ? attribTree(tree.arg, env, varInfo)
            : chk.checkNonVoid(tree.arg.pos(), attribExpr(tree.arg, env));

        // Find operator.
        Symbol operator = tree.operator =
            rs.resolveUnaryOperator(tree.pos(), tree.getTag(), env, argtype);

        Type owntype = types.createErrorType(tree.type);
        if (operator.kind == MTH &&
                !argtype.isErroneous()) {
            owntype = (tree.getTag().isIncOrDecUnaryOp())
                ? tree.arg.type
                : operator.type.getReturnType();
            int opc = ((OperatorSymbol)operator).opcode;

            // If the argument is constant, fold it.
            if (argtype.constValue() != null) {
                Type ctype = cfolder.fold1(opc, argtype);
                if (ctype != null) {
                    owntype = cfolder.coerce(ctype, owntype);

                    // Remove constant types from arguments to
                    // conserve space. The parser will fold concatenations
                    // of string literals; the code here also
                    // gets rid of intermediate results when some of the
                    // operands are constant identifiers.
                    if (tree.arg.type.tsym == syms.stringType.tsym) {
                        tree.arg.type = syms.stringType;
                    }
                }
            }
        }
        result = check(tree, owntype, VAL, resultInfo);
    }

    public void visitBinary(JCBinary tree) {
        // Attribute arguments.
        Type left = chk.checkNonVoid(tree.lhs.pos(), attribExpr(tree.lhs, env));
        Type right = chk.checkNonVoid(tree.lhs.pos(), attribExpr(tree.rhs, env));

        // Find operator.
        Symbol operator = tree.operator =
            rs.resolveBinaryOperator(tree.pos(), tree.getTag(), env, left, right);

        Type owntype = types.createErrorType(tree.type);
        if (operator.kind == MTH &&
                !left.isErroneous() &&
                !right.isErroneous()) {
            owntype = operator.type.getReturnType();
            // This will figure out when unboxing can happen and
            // choose the right comparison operator.
            int opc = chk.checkOperator(tree.lhs.pos(),
                                        (OperatorSymbol)operator,
                                        tree.getTag(),
                                        left,
                                        right);

            // If both arguments are constants, fold them.
            if (left.constValue() != null && right.constValue() != null) {
                Type ctype = cfolder.fold2(opc, left, right);
                if (ctype != null) {
                    owntype = cfolder.coerce(ctype, owntype);

                    // Remove constant types from arguments to
                    // conserve space. The parser will fold concatenations
                    // of string literals; the code here also
                    // gets rid of intermediate results when some of the
                    // operands are constant identifiers.
                    if (tree.lhs.type.tsym == syms.stringType.tsym) {
                        tree.lhs.type = syms.stringType;
                    }
                    if (tree.rhs.type.tsym == syms.stringType.tsym) {
                        tree.rhs.type = syms.stringType;
                    }
                }
            }

            // Check that argument types of a reference ==, != are
            // castable to each other, (JLS 15.21).  Note: unboxing
            // comparisons will not have an acmp* opc at this point.
            if ((opc == ByteCodes.if_acmpeq || opc == ByteCodes.if_acmpne)) {
                if (!types.isEqualityComparable(left, right,
                                                new Warner(tree.pos()))) {
                    log.error(tree.pos(), "incomparable.types", left, right);
                }
            }

            chk.checkDivZero(tree.rhs.pos(), operator, right);
        }
        result = check(tree, owntype, VAL, resultInfo);
    }

    public void visitTypeCast(final JCTypeCast tree) {
        Type clazztype = attribType(tree.clazz, env);
        chk.validate(tree.clazz, env, false);
        //a fresh environment is required for 292 inference to work properly ---
        //see Infer.instantiatePolymorphicSignatureInstance()
        Env<AttrContext> localEnv = env.dup(tree);
        //should we propagate the target type?
        final ResultInfo castInfo;
        JCExpression expr = TreeInfo.skipParens(tree.expr);
        boolean isPoly = allowPoly && (expr.hasTag(LAMBDA) || expr.hasTag(REFERENCE));
        if (isPoly) {
            //expression is a poly - we need to propagate target type info
            castInfo = new ResultInfo(VAL, clazztype, new Check.NestedCheckContext(resultInfo.checkContext) {
                @Override
                public boolean compatible(Type found, Type req, Warner warn) {
                    return types.isCastable(found, req, warn);
                }
            });
        } else {
            //standalone cast - target-type info is not propagated
            castInfo = unknownExprInfo;
        }
        Type exprtype = attribTree(tree.expr, localEnv, castInfo);
        Type owntype = isPoly ? clazztype : chk.checkCastable(tree.expr.pos(), exprtype, clazztype);
        if (exprtype.constValue() != null)
            owntype = cfolder.coerce(exprtype, owntype);
        result = check(tree, capture(owntype), VAL, resultInfo);
        if (!isPoly)
            chk.checkRedundantCast(localEnv, tree);
    }

    public void visitTypeTest(JCInstanceOf tree) {
        Type exprtype = chk.checkNullOrRefType(
            tree.expr.pos(), attribExpr(tree.expr, env));
        Type clazztype = chk.checkReifiableReferenceType(
            tree.clazz.pos(), attribType(tree.clazz, env));
        chk.validate(tree.clazz, env, false);
        chk.checkCastable(tree.expr.pos(), exprtype, clazztype);
        result = check(tree, syms.booleanType, VAL, resultInfo);
    }

    public void visitIndexed(JCArrayAccess tree) {
        Type owntype = types.createErrorType(tree.type);
        Type atype = attribExpr(tree.indexed, env);
        attribExpr(tree.index, env, syms.intType);
        if (types.isArray(atype))
            owntype = types.elemtype(atype);
        else if (!atype.hasTag(ERROR))
            log.error(tree.pos(), "array.req.but.found", atype);
        if ((pkind() & VAR) == 0) owntype = capture(owntype);
        result = check(tree, owntype, VAR, resultInfo);
    }

    public void visitIdent(JCIdent tree) {
        Symbol sym;

        // Find symbol
        if (pt().hasTag(METHOD) || pt().hasTag(FORALL)) {
            // If we are looking for a method, the prototype `pt' will be a
            // method type with the type of the call's arguments as parameters.
            env.info.pendingResolutionPhase = null;
            sym = rs.resolveMethod(tree.pos(), env, tree.name, pt().getParameterTypes(), pt().getTypeArguments());
        } else if (tree.sym != null && tree.sym.kind != VAR) {
            sym = tree.sym;
        } else {
            sym = rs.resolveIdent(tree.pos(), env, tree.name, pkind());
        }
        tree.sym = sym;

        // (1) Also find the environment current for the class where
        //     sym is defined (`symEnv').
        // Only for pre-tiger versions (1.4 and earlier):
        // (2) Also determine whether we access symbol out of an anonymous
        //     class in a this or super call.  This is illegal for instance
        //     members since such classes don't carry a this$n link.
        //     (`noOuterThisPath').
        Env<AttrContext> symEnv = env;
        boolean noOuterThisPath = false;
        if (env.enclClass.sym.owner.kind != PCK && // we are in an inner class
            (sym.kind & (VAR | MTH | TYP)) != 0 &&
            sym.owner.kind == TYP &&
            tree.name != names._this && tree.name != names._super) {

            // Find environment in which identifier is defined.
            while (symEnv.outer != null &&
                   !sym.isMemberOf(symEnv.enclClass.sym, types)) {
                if ((symEnv.enclClass.sym.flags() & NOOUTERTHIS) != 0)
                    noOuterThisPath = !allowAnonOuterThis;
                symEnv = symEnv.outer;
            }
        }

        // If symbol is a variable, ...
        if (sym.kind == VAR) {
            VarSymbol v = (VarSymbol)sym;

            // ..., evaluate its initializer, if it has one, and check for
            // illegal forward reference.
            checkInit(tree, env, v, false);

            // If we are expecting a variable (as opposed to a value), check
            // that the variable is assignable in the current environment.
            if (pkind() == VAR)
                checkAssignable(tree.pos(), v, null, env);
        }

        // In a constructor body,
        // if symbol is a field or instance method, check that it is
        // not accessed before the supertype constructor is called.
        if ((symEnv.info.isSelfCall || noOuterThisPath) &&
            (sym.kind & (VAR | MTH)) != 0 &&
            sym.owner.kind == TYP &&
            (sym.flags() & STATIC) == 0) {
            chk.earlyRefError(tree.pos(), sym.kind == VAR ? sym : thisSym(tree.pos(), env));
        }
        Env<AttrContext> env1 = env;
        if (sym.kind != ERR && sym.kind != TYP && sym.owner != null && sym.owner != env1.enclClass.sym) {
            // If the found symbol is inaccessible, then it is
            // accessed through an enclosing instance.  Locate this
            // enclosing instance:
            while (env1.outer != null && !rs.isAccessible(env, env1.enclClass.sym.type, sym))
                env1 = env1.outer;
        }
        result = checkId(tree, env1.enclClass.sym.type, sym, env, resultInfo);
    }

    public void visitSelect(JCFieldAccess tree) {
        // Determine the expected kind of the qualifier expression.
        int skind = 0;
        if (tree.name == names._this || tree.name == names._super ||
            tree.name == names._class)
        {
            skind = TYP;
        } else {
            if ((pkind() & PCK) != 0) skind = skind | PCK;
            if ((pkind() & TYP) != 0) skind = skind | TYP | PCK;
            if ((pkind() & (VAL | MTH)) != 0) skind = skind | VAL | TYP;
        }

        // Attribute the qualifier expression, and determine its symbol (if any).
        Type site = attribTree(tree.selected, env, new ResultInfo(skind, Infer.anyPoly));
        if ((pkind() & (PCK | TYP)) == 0)
            site = capture(site); // Capture field access

        // don't allow T.class T[].class, etc
        if (skind == TYP) {
            Type elt = site;
            while (elt.hasTag(ARRAY))
                elt = ((ArrayType)elt.unannotatedType()).elemtype;
            if (elt.hasTag(TYPEVAR)) {
                log.error(tree.pos(), "type.var.cant.be.deref");
                result = types.createErrorType(tree.type);
                return;
            }
        }

        // If qualifier symbol is a type or `super', assert `selectSuper'
        // for the selection. This is relevant for determining whether
        // protected symbols are accessible.
        Symbol sitesym = TreeInfo.symbol(tree.selected);
        boolean selectSuperPrev = env.info.selectSuper;
        env.info.selectSuper =
            sitesym != null &&
            sitesym.name == names._super;

        // Determine the symbol represented by the selection.
        env.info.pendingResolutionPhase = null;
        Symbol sym = selectSym(tree, sitesym, site, env, resultInfo);
        if (sym.exists() && !isType(sym) && (pkind() & (PCK | TYP)) != 0) {
            site = capture(site);
            sym = selectSym(tree, sitesym, site, env, resultInfo);
        }
        boolean varArgs = env.info.lastResolveVarargs();
        tree.sym = sym;

        if (site.hasTag(TYPEVAR) && !isType(sym) && sym.kind != ERR) {
            while (site.hasTag(TYPEVAR)) site = site.getUpperBound();
            site = capture(site);
        }

        // If that symbol is a variable, ...
        if (sym.kind == VAR) {
            VarSymbol v = (VarSymbol)sym;

            // ..., evaluate its initializer, if it has one, and check for
            // illegal forward reference.
            checkInit(tree, env, v, true);

            // If we are expecting a variable (as opposed to a value), check
            // that the variable is assignable in the current environment.
            if (pkind() == VAR)
                checkAssignable(tree.pos(), v, tree.selected, env);
        }

        if (sitesym != null &&
                sitesym.kind == VAR &&
                ((VarSymbol)sitesym).isResourceVariable() &&
                sym.kind == MTH &&
                sym.name.equals(names.close) &&
                sym.overrides(syms.autoCloseableClose, sitesym.type.tsym, types, true) &&
                env.info.lint.isEnabled(LintCategory.TRY)) {
            log.warning(LintCategory.TRY, tree, "try.explicit.close.call");
        }

        // Disallow selecting a type from an expression
        if (isType(sym) && (sitesym==null || (sitesym.kind&(TYP|PCK)) == 0)) {
            tree.type = check(tree.selected, pt(),
                              sitesym == null ? VAL : sitesym.kind, new ResultInfo(TYP|PCK, pt()));
        }

        if (isType(sitesym)) {
            if (sym.name == names._this) {
                // If `C' is the currently compiled class, check that
                // C.this' does not appear in a call to a super(...)
                if (env.info.isSelfCall &&
                    site.tsym == env.enclClass.sym) {
                    chk.earlyRefError(tree.pos(), sym);
                }
            } else {
                // Check if type-qualified fields or methods are static (JLS)
                if ((sym.flags() & STATIC) == 0 &&
                    !env.next.tree.hasTag(REFERENCE) &&
                    sym.name != names._super &&
                    (sym.kind == VAR || sym.kind == MTH)) {
                    rs.accessBase(rs.new StaticError(sym),
                              tree.pos(), site, sym.name, true);
                }
            }
        } else if (sym.kind != ERR && (sym.flags() & STATIC) != 0 && sym.name != names._class) {
            // If the qualified item is not a type and the selected item is static, report
            // a warning. Make allowance for the class of an array type e.g. Object[].class)
            chk.warnStatic(tree, "static.not.qualified.by.type", Kinds.kindName(sym.kind), sym.owner);
        }

        // If we are selecting an instance member via a `super', ...
        if (env.info.selectSuper && (sym.flags() & STATIC) == 0) {

            // Check that super-qualified symbols are not abstract (JLS)
            rs.checkNonAbstract(tree.pos(), sym);

            if (site.isRaw()) {
                // Determine argument types for site.
                Type site1 = types.asSuper(env.enclClass.sym.type, site.tsym);
                if (site1 != null) site = site1;
            }
        }

        env.info.selectSuper = selectSuperPrev;
        result = checkId(tree, site, sym, env, resultInfo);
    }
    //where
        /** Determine symbol referenced by a Select expression,
         *
         *  @param tree   The select tree.
         *  @param site   The type of the selected expression,
         *  @param env    The current environment.
         *  @param resultInfo The current result.
         */
        private Symbol selectSym(JCFieldAccess tree,
                                 Symbol location,
                                 Type site,
                                 Env<AttrContext> env,
                                 ResultInfo resultInfo) {
            DiagnosticPosition pos = tree.pos();
            Name name = tree.name;
            switch (site.getTag()) {
            case PACKAGE:
                return rs.accessBase(
                    rs.findIdentInPackage(env, site.tsym, name, resultInfo.pkind),
                    pos, location, site, name, true);
            case ARRAY:
            case CLASS:
                if (resultInfo.pt.hasTag(METHOD) || resultInfo.pt.hasTag(FORALL)) {
                    return rs.resolveQualifiedMethod(
                        pos, env, location, site, name, resultInfo.pt.getParameterTypes(), resultInfo.pt.getTypeArguments());
                } else if (name == names._this || name == names._super) {
                    return rs.resolveSelf(pos, env, site.tsym, name);
                } else if (name == names._class) {
                    // In this case, we have already made sure in
                    // visitSelect that qualifier expression is a type.
                    Type t = syms.classType;
                    List<Type> typeargs = allowGenerics
                        ? List.of(types.erasure(site))
                        : List.<Type>nil();
                    t = new ClassType(t.getEnclosingType(), typeargs, t.tsym);
                    return new VarSymbol(
                        STATIC | PUBLIC | FINAL, names._class, t, site.tsym);
                } else {
                    // We are seeing a plain identifier as selector.
                    Symbol sym = rs.findIdentInType(env, site, name, resultInfo.pkind);
                    if ((resultInfo.pkind & ERRONEOUS) == 0)
                        sym = rs.accessBase(sym, pos, location, site, name, true);
                    return sym;
                }
            case WILDCARD:
                throw new AssertionError(tree);
            case TYPEVAR:
                // Normally, site.getUpperBound() shouldn't be null.
                // It should only happen during memberEnter/attribBase
                // when determining the super type which *must* beac
                // done before attributing the type variables.  In
                // other words, we are seeing this illegal program:
                // class B<T> extends A<T.foo> {}
                Symbol sym = (site.getUpperBound() != null)
                    ? selectSym(tree, location, capture(site.getUpperBound()), env, resultInfo)
                    : null;
                if (sym == null) {
                    log.error(pos, "type.var.cant.be.deref");
                    return syms.errSymbol;
                } else {
                    Symbol sym2 = (sym.flags() & Flags.PRIVATE) != 0 ?
                        rs.new AccessError(env, site, sym) :
                                sym;
                    rs.accessBase(sym2, pos, location, site, name, true);
                    return sym;
                }
            case ERROR:
                // preserve identifier names through errors
                return types.createErrorType(name, site.tsym, site).tsym;
            default:
                // The qualifier expression is of a primitive type -- only
                // .class is allowed for these.
                if (name == names._class) {
                    // In this case, we have already made sure in Select that
                    // qualifier expression is a type.
                    Type t = syms.classType;
                    Type arg = types.boxedClass(site).type;
                    t = new ClassType(t.getEnclosingType(), List.of(arg), t.tsym);
                    return new VarSymbol(
                        STATIC | PUBLIC | FINAL, names._class, t, site.tsym);
                } else {
                    log.error(pos, "cant.deref", site);
                    return syms.errSymbol;
                }
            }
        }

        /** Determine type of identifier or select expression and check that
         *  (1) the referenced symbol is not deprecated
         *  (2) the symbol's type is safe (@see checkSafe)
         *  (3) if symbol is a variable, check that its type and kind are
         *      compatible with the prototype and protokind.
         *  (4) if symbol is an instance field of a raw type,
         *      which is being assigned to, issue an unchecked warning if its
         *      type changes under erasure.
         *  (5) if symbol is an instance method of a raw type, issue an
         *      unchecked warning if its argument types change under erasure.
         *  If checks succeed:
         *    If symbol is a constant, return its constant type
         *    else if symbol is a method, return its result type
         *    otherwise return its type.
         *  Otherwise return errType.
         *
         *  @param tree       The syntax tree representing the identifier
         *  @param site       If this is a select, the type of the selected
         *                    expression, otherwise the type of the current class.
         *  @param sym        The symbol representing the identifier.
         *  @param env        The current environment.
         *  @param resultInfo    The expected result
         */
        Type checkId(JCTree tree,
                     Type site,
                     Symbol sym,
                     Env<AttrContext> env,
                     ResultInfo resultInfo) {
            return (resultInfo.pt.hasTag(FORALL) || resultInfo.pt.hasTag(METHOD)) ?
                    checkMethodId(tree, site, sym, env, resultInfo) :
                    checkIdInternal(tree, site, sym, resultInfo.pt, env, resultInfo);
        }

        Type checkMethodId(JCTree tree,
                     Type site,
                     Symbol sym,
                     Env<AttrContext> env,
                     ResultInfo resultInfo) {
            boolean isPolymorhicSignature =
                (sym.baseSymbol().flags() & SIGNATURE_POLYMORPHIC) != 0;
            return isPolymorhicSignature ?
                    checkSigPolyMethodId(tree, site, sym, env, resultInfo) :
                    checkMethodIdInternal(tree, site, sym, env, resultInfo);
        }

        Type checkSigPolyMethodId(JCTree tree,
                     Type site,
                     Symbol sym,
                     Env<AttrContext> env,
                     ResultInfo resultInfo) {
            //recover original symbol for signature polymorphic methods
            checkMethodIdInternal(tree, site, sym.baseSymbol(), env, resultInfo);
            env.info.pendingResolutionPhase = Resolve.MethodResolutionPhase.BASIC;
            return sym.type;
        }

        Type checkMethodIdInternal(JCTree tree,
                     Type site,
                     Symbol sym,
                     Env<AttrContext> env,
                     ResultInfo resultInfo) {
            if ((resultInfo.pkind & POLY) != 0) {
                Type pt = resultInfo.pt.map(deferredAttr.new RecoveryDeferredTypeMap(AttrMode.SPECULATIVE, sym, env.info.pendingResolutionPhase));
                Type owntype = checkIdInternal(tree, site, sym, pt, env, resultInfo);
                resultInfo.pt.map(deferredAttr.new RecoveryDeferredTypeMap(AttrMode.CHECK, sym, env.info.pendingResolutionPhase));
                return owntype;
            } else {
                return checkIdInternal(tree, site, sym, resultInfo.pt, env, resultInfo);
            }
        }

        Type checkIdInternal(JCTree tree,
                     Type site,
                     Symbol sym,
                     Type pt,
                     Env<AttrContext> env,
                     ResultInfo resultInfo) {
            if (pt.isErroneous()) {
                return types.createErrorType(site);
            }
            Type owntype; // The computed type of this identifier occurrence.
            switch (sym.kind) {
            case TYP:
                // For types, the computed type equals the symbol's type,
                // except for two situations:
                owntype = sym.type;
                if (owntype.hasTag(CLASS)) {
                    chk.checkForBadAuxiliaryClassAccess(tree.pos(), env, (ClassSymbol)sym);
                    Type ownOuter = owntype.getEnclosingType();

                    // (a) If the symbol's type is parameterized, erase it
                    // because no type parameters were given.
                    // We recover generic outer type later in visitTypeApply.
                    if (owntype.tsym.type.getTypeArguments().nonEmpty()) {
                        owntype = types.erasure(owntype);
                    }

                    // (b) If the symbol's type is an inner class, then
                    // we have to interpret its outer type as a superclass
                    // of the site type. Example:
                    //
                    // class Tree<A> { class Visitor { ... } }
                    // class PointTree extends Tree<Point> { ... }
                    // ...PointTree.Visitor...
                    //
                    // Then the type of the last expression above is
                    // Tree<Point>.Visitor.
                    else if (ownOuter.hasTag(CLASS) && site != ownOuter) {
                        Type normOuter = site;
                        if (normOuter.hasTag(CLASS)) {
                            normOuter = types.asEnclosingSuper(site, ownOuter.tsym);
                            if (site.isAnnotated()) {
                                // Propagate any type annotations.
                                // TODO: should asEnclosingSuper do this?
                                // Note that the type annotations in site will be updated
                                // by annotateType. Therefore, modify site instead
                                // of creating a new AnnotatedType.
                                ((AnnotatedType)site).underlyingType = normOuter;
                                normOuter = site;
                            }
                        }
                        if (normOuter == null) // perhaps from an import
                            normOuter = types.erasure(ownOuter);
                        if (normOuter != ownOuter)
                            owntype = new ClassType(
                                normOuter, List.<Type>nil(), owntype.tsym);
                    }
                }
                break;
            case VAR:
                VarSymbol v = (VarSymbol)sym;
                // Test (4): if symbol is an instance field of a raw type,
                // which is being assigned to, issue an unchecked warning if
                // its type changes under erasure.
                if (allowGenerics &&
                    resultInfo.pkind == VAR &&
                    v.owner.kind == TYP &&
                    (v.flags() & STATIC) == 0 &&
                    (site.hasTag(CLASS) || site.hasTag(TYPEVAR))) {
                    Type s = types.asOuterSuper(site, v.owner);
                    if (s != null &&
                        s.isRaw() &&
                        !types.isSameType(v.type, v.erasure(types))) {
                        chk.warnUnchecked(tree.pos(),
                                          "unchecked.assign.to.var",
                                          v, s);
                    }
                }
                // The computed type of a variable is the type of the
                // variable symbol, taken as a member of the site type.
                owntype = (sym.owner.kind == TYP &&
                           sym.name != names._this && sym.name != names._super)
                    ? types.memberType(site, sym)
                    : sym.type;

                // If the variable is a constant, record constant value in
                // computed type.
                if (v.getConstValue() != null && isStaticReference(tree))
                    owntype = owntype.constType(v.getConstValue());

                if (resultInfo.pkind == VAL) {
                    owntype = capture(owntype); // capture "names as expressions"
                }
                break;
            case MTH: {
                owntype = checkMethod(site, sym,
                        new ResultInfo(resultInfo.pkind, resultInfo.pt.getReturnType(), resultInfo.checkContext),
                        env, TreeInfo.args(env.tree), resultInfo.pt.getParameterTypes(),
                        resultInfo.pt.getTypeArguments());
                break;
            }
            case PCK: case ERR:
                owntype = sym.type;
                break;
            default:
                throw new AssertionError("unexpected kind: " + sym.kind +
                                         " in tree " + tree);
            }

            // Test (1): emit a `deprecation' warning if symbol is deprecated.
            // (for constructors, the error was given when the constructor was
            // resolved)

            if (sym.name != names.init) {
                chk.checkDeprecated(tree.pos(), env.info.scope.owner, sym);
                chk.checkSunAPI(tree.pos(), sym);
                chk.checkProfile(tree.pos(), sym);
            }

            // Test (3): if symbol is a variable, check that its type and
            // kind are compatible with the prototype and protokind.
            return check(tree, owntype, sym.kind, resultInfo);
        }

        /** Check that variable is initialized and evaluate the variable's
         *  initializer, if not yet done. Also check that variable is not
         *  referenced before it is defined.
         *  @param tree    The tree making up the variable reference.
         *  @param env     The current environment.
         *  @param v       The variable's symbol.
         */
        private void checkInit(JCTree tree,
                               Env<AttrContext> env,
                               VarSymbol v,
                               boolean onlyWarning) {
//          System.err.println(v + " " + ((v.flags() & STATIC) != 0) + " " +
//                             tree.pos + " " + v.pos + " " +
//                             Resolve.isStatic(env));//DEBUG

            // A forward reference is diagnosed if the declaration position
            // of the variable is greater than the current tree position
            // and the tree and variable definition occur in the same class
            // definition.  Note that writes don't count as references.
            // This check applies only to class and instance
            // variables.  Local variables follow different scope rules,
            // and are subject to definite assignment checking.
            if ((env.info.enclVar == v || v.pos > tree.pos) &&
                v.owner.kind == TYP &&
                canOwnInitializer(owner(env)) &&
                v.owner == env.info.scope.owner.enclClass() &&
                ((v.flags() & STATIC) != 0) == Resolve.isStatic(env) &&
                (!env.tree.hasTag(ASSIGN) ||
                 TreeInfo.skipParens(((JCAssign) env.tree).lhs) != tree)) {
                String suffix = (env.info.enclVar == v) ?
                                "self.ref" : "forward.ref";
                if (!onlyWarning || isStaticEnumField(v)) {
                    log.error(tree.pos(), "illegal." + suffix);
                } else if (useBeforeDeclarationWarning) {
                    log.warning(tree.pos(), suffix, v);
                }
            }

            v.getConstValue(); // ensure initializer is evaluated

            checkEnumInitializer(tree, env, v);
        }

        /**
         * Check for illegal references to static members of enum.  In
         * an enum type, constructors and initializers may not
         * reference its static members unless they are constant.
         *
         * @param tree    The tree making up the variable reference.
         * @param env     The current environment.
         * @param v       The variable's symbol.
         * @jls  section 8.9 Enums
         */
        private void checkEnumInitializer(JCTree tree, Env<AttrContext> env, VarSymbol v) {
            // JLS:
            //
            // "It is a compile-time error to reference a static field
            // of an enum type that is not a compile-time constant
            // (15.28) from constructors, instance initializer blocks,
            // or instance variable initializer expressions of that
            // type. It is a compile-time error for the constructors,
            // instance initializer blocks, or instance variable
            // initializer expressions of an enum constant e to refer
            // to itself or to an enum constant of the same type that
            // is declared to the right of e."
            if (isStaticEnumField(v)) {
                ClassSymbol enclClass = env.info.scope.owner.enclClass();

                if (enclClass == null || enclClass.owner == null)
                    return;

                // See if the enclosing class is the enum (or a
                // subclass thereof) declaring v.  If not, this
                // reference is OK.
                if (v.owner != enclClass && !types.isSubtype(enclClass.type, v.owner.type))
                    return;

                // If the reference isn't from an initializer, then
                // the reference is OK.
                if (!Resolve.isInitializer(env))
                    return;

                log.error(tree.pos(), "illegal.enum.static.ref");
            }
        }

        /** Is the given symbol a static, non-constant field of an Enum?
         *  Note: enum literals should not be regarded as such
         */
        private boolean isStaticEnumField(VarSymbol v) {
            return Flags.isEnum(v.owner) &&
                   Flags.isStatic(v) &&
                   !Flags.isConstant(v) &&
                   v.name != names._class;
        }

        /** Can the given symbol be the owner of code which forms part
         *  if class initialization? This is the case if the symbol is
         *  a type or field, or if the symbol is the synthetic method.
         *  owning a block.
         */
        private boolean canOwnInitializer(Symbol sym) {
            return
                (sym.kind & (VAR | TYP)) != 0 ||
                (sym.kind == MTH && (sym.flags() & BLOCK) != 0);
        }

    Warner noteWarner = new Warner();

    /**
     * Check that method arguments conform to its instantiation.
     **/
    public Type checkMethod(Type site,
                            Symbol sym,
                            ResultInfo resultInfo,
                            Env<AttrContext> env,
                            final List<JCExpression> argtrees,
                            List<Type> argtypes,
                            List<Type> typeargtypes) {
        // Test (5): if symbol is an instance method of a raw type, issue
        // an unchecked warning if its argument types change under erasure.
        if (allowGenerics &&
            (sym.flags() & STATIC) == 0 &&
            (site.hasTag(CLASS) || site.hasTag(TYPEVAR))) {
            Type s = types.asOuterSuper(site, sym.owner);
            if (s != null && s.isRaw() &&
                !types.isSameTypes(sym.type.getParameterTypes(),
                                   sym.erasure(types).getParameterTypes())) {
                chk.warnUnchecked(env.tree.pos(),
                                  "unchecked.call.mbr.of.raw.type",
                                  sym, s);
            }
        }

        if (env.info.defaultSuperCallSite != null) {
            for (Type sup : types.interfaces(env.enclClass.type).prepend(types.supertype((env.enclClass.type)))) {
                if (!sup.tsym.isSubClass(sym.enclClass(), types) ||
                        types.isSameType(sup, env.info.defaultSuperCallSite)) continue;
                List<MethodSymbol> icand_sup =
                        types.interfaceCandidates(sup, (MethodSymbol)sym);
                if (icand_sup.nonEmpty() &&
                        icand_sup.head != sym &&
                        icand_sup.head.overrides(sym, icand_sup.head.enclClass(), types, true)) {
                    log.error(env.tree.pos(), "illegal.default.super.call", env.info.defaultSuperCallSite,
                        diags.fragment("overridden.default", sym, sup));
                    break;
                }
            }
            env.info.defaultSuperCallSite = null;
        }

        if (sym.isStatic() && site.isInterface() && env.tree.hasTag(APPLY)) {
            JCMethodInvocation app = (JCMethodInvocation)env.tree;
            if (app.meth.hasTag(SELECT) &&
                    !TreeInfo.isStaticSelector(((JCFieldAccess)app.meth).selected, names)) {
                log.error(env.tree.pos(), "illegal.static.intf.meth.call", site);
            }
        }

        // Compute the identifier's instantiated type.
        // For methods, we need to compute the instance type by
        // Resolve.instantiate from the symbol's type as well as
        // any type arguments and value arguments.
        noteWarner.clear();
        try {
            Type owntype = rs.checkMethod(
                    env,
                    site,
                    sym,
                    resultInfo,
                    argtypes,
                    typeargtypes,
                    noteWarner);

            DeferredAttr.DeferredTypeMap checkDeferredMap =
                deferredAttr.new DeferredTypeMap(DeferredAttr.AttrMode.CHECK, sym, env.info.pendingResolutionPhase);

            argtypes = Type.map(argtypes, checkDeferredMap);

            if (noteWarner.hasNonSilentLint(LintCategory.UNCHECKED)) {
                chk.warnUnchecked(env.tree.pos(),
                        "unchecked.meth.invocation.applied",
                        kindName(sym),
                        sym.name,
                        rs.methodArguments(sym.type.getParameterTypes()),
                        rs.methodArguments(Type.map(argtypes, checkDeferredMap)),
                        kindName(sym.location()),
                        sym.location());
               owntype = new MethodType(owntype.getParameterTypes(),
                       types.erasure(owntype.getReturnType()),
                       types.erasure(owntype.getThrownTypes()),
                       syms.methodClass);
            }

            return chk.checkMethod(owntype, sym, env, argtrees, argtypes, env.info.lastResolveVarargs(),
<<<<<<< HEAD
                    noteWarner.hasNonSilentLint(LintCategory.UNCHECKED), resultInfo.checkContext.inferenceContext());
=======
                    resultInfo.checkContext.inferenceContext());
>>>>>>> 51ac0c58
        } catch (Infer.InferenceException ex) {
            //invalid target type - propagate exception outwards or report error
            //depending on the current check context
            resultInfo.checkContext.report(env.tree.pos(), ex.getDiagnostic());
            return types.createErrorType(site);
        } catch (Resolve.InapplicableMethodException ex) {
            Assert.error(ex.getDiagnostic().getMessage(Locale.getDefault()));
            return null;
        }
    }

    public void visitLiteral(JCLiteral tree) {
        result = check(
            tree, litType(tree.typetag).constType(tree.value), VAL, resultInfo);
    }
    //where
    /** Return the type of a literal with given type tag.
     */
    Type litType(TypeTag tag) {
        return (tag == CLASS) ? syms.stringType : syms.typeOfTag[tag.ordinal()];
    }

    public void visitTypeIdent(JCPrimitiveTypeTree tree) {
        result = check(tree, syms.typeOfTag[tree.typetag.ordinal()], TYP, resultInfo);
    }

    public void visitTypeArray(JCArrayTypeTree tree) {
        Type etype = attribType(tree.elemtype, env);
        Type type = new ArrayType(etype, syms.arrayClass);
        result = check(tree, type, TYP, resultInfo);
    }

    /** Visitor method for parameterized types.
     *  Bound checking is left until later, since types are attributed
     *  before supertype structure is completely known
     */
    public void visitTypeApply(JCTypeApply tree) {
        Type owntype = types.createErrorType(tree.type);

        // Attribute functor part of application and make sure it's a class.
        Type clazztype = chk.checkClassType(tree.clazz.pos(), attribType(tree.clazz, env));

        // Attribute type parameters
        List<Type> actuals = attribTypes(tree.arguments, env);

        if (clazztype.hasTag(CLASS)) {
            List<Type> formals = clazztype.tsym.type.getTypeArguments();
            if (actuals.isEmpty()) //diamond
                actuals = formals;

            if (actuals.length() == formals.length()) {
                List<Type> a = actuals;
                List<Type> f = formals;
                while (a.nonEmpty()) {
                    a.head = a.head.withTypeVar(f.head);
                    a = a.tail;
                    f = f.tail;
                }
                // Compute the proper generic outer
                Type clazzOuter = clazztype.getEnclosingType();
                if (clazzOuter.hasTag(CLASS)) {
                    Type site;
                    JCExpression clazz = TreeInfo.typeIn(tree.clazz);
                    if (clazz.hasTag(IDENT)) {
                        site = env.enclClass.sym.type;
                    } else if (clazz.hasTag(SELECT)) {
                        site = ((JCFieldAccess) clazz).selected.type;
                    } else throw new AssertionError(""+tree);
                    if (clazzOuter.hasTag(CLASS) && site != clazzOuter) {
                        if (site.hasTag(CLASS))
                            site = types.asOuterSuper(site, clazzOuter.tsym);
                        if (site == null)
                            site = types.erasure(clazzOuter);
                        clazzOuter = site;
                    }
                }
                owntype = new ClassType(clazzOuter, actuals, clazztype.tsym);
                if (clazztype.isAnnotated()) {
                    // Use the same AnnotatedType, because it will have
                    // its annotations set later.
                    ((AnnotatedType)clazztype).underlyingType = owntype;
                    owntype = clazztype;
                }
            } else {
                if (formals.length() != 0) {
                    log.error(tree.pos(), "wrong.number.type.args",
                              Integer.toString(formals.length()));
                } else {
                    log.error(tree.pos(), "type.doesnt.take.params", clazztype.tsym);
                }
                owntype = types.createErrorType(tree.type);
            }
        }
        result = check(tree, owntype, TYP, resultInfo);
    }

    public void visitTypeUnion(JCTypeUnion tree) {
        ListBuffer<Type> multicatchTypes = ListBuffer.lb();
        ListBuffer<Type> all_multicatchTypes = null; // lazy, only if needed
        for (JCExpression typeTree : tree.alternatives) {
            Type ctype = attribType(typeTree, env);
            ctype = chk.checkType(typeTree.pos(),
                          chk.checkClassType(typeTree.pos(), ctype),
                          syms.throwableType);
            if (!ctype.isErroneous()) {
                //check that alternatives of a union type are pairwise
                //unrelated w.r.t. subtyping
                if (chk.intersects(ctype,  multicatchTypes.toList())) {
                    for (Type t : multicatchTypes) {
                        boolean sub = types.isSubtype(ctype, t);
                        boolean sup = types.isSubtype(t, ctype);
                        if (sub || sup) {
                            //assume 'a' <: 'b'
                            Type a = sub ? ctype : t;
                            Type b = sub ? t : ctype;
                            log.error(typeTree.pos(), "multicatch.types.must.be.disjoint", a, b);
                        }
                    }
                }
                multicatchTypes.append(ctype);
                if (all_multicatchTypes != null)
                    all_multicatchTypes.append(ctype);
            } else {
                if (all_multicatchTypes == null) {
                    all_multicatchTypes = ListBuffer.lb();
                    all_multicatchTypes.appendList(multicatchTypes);
                }
                all_multicatchTypes.append(ctype);
            }
        }
        Type t = check(tree, types.lub(multicatchTypes.toList()), TYP, resultInfo);
        if (t.hasTag(CLASS)) {
            List<Type> alternatives =
                ((all_multicatchTypes == null) ? multicatchTypes : all_multicatchTypes).toList();
            t = new UnionClassType((ClassType) t, alternatives);
        }
        tree.type = result = t;
    }

    public void visitTypeIntersection(JCTypeIntersection tree) {
        attribTypes(tree.bounds, env);
        tree.type = result = checkIntersection(tree, tree.bounds);
    }

    public void visitTypeParameter(JCTypeParameter tree) {
        TypeVar typeVar = (TypeVar) tree.type;

        if (tree.annotations != null && tree.annotations.nonEmpty()) {
            AnnotatedType antype = new AnnotatedType(typeVar);
            annotateType(antype, tree.annotations);
            tree.type = antype;
        }

        if (!typeVar.bound.isErroneous()) {
            //fixup type-parameter bound computed in 'attribTypeVariables'
            typeVar.bound = checkIntersection(tree, tree.bounds);
        }
    }

    Type checkIntersection(JCTree tree, List<JCExpression> bounds) {
        Set<Type> boundSet = new HashSet<Type>();
        if (bounds.nonEmpty()) {
            // accept class or interface or typevar as first bound.
            bounds.head.type = checkBase(bounds.head.type, bounds.head, env, false, false, false);
            boundSet.add(types.erasure(bounds.head.type));
            if (bounds.head.type.isErroneous()) {
                return bounds.head.type;
            }
            else if (bounds.head.type.hasTag(TYPEVAR)) {
                // if first bound was a typevar, do not accept further bounds.
                if (bounds.tail.nonEmpty()) {
                    log.error(bounds.tail.head.pos(),
                              "type.var.may.not.be.followed.by.other.bounds");
                    return bounds.head.type;
                }
            } else {
                // if first bound was a class or interface, accept only interfaces
                // as further bounds.
                for (JCExpression bound : bounds.tail) {
                    bound.type = checkBase(bound.type, bound, env, false, true, false);
                    if (bound.type.isErroneous()) {
                        bounds = List.of(bound);
                    }
                    else if (bound.type.hasTag(CLASS)) {
                        chk.checkNotRepeated(bound.pos(), types.erasure(bound.type), boundSet);
                    }
                }
            }
        }

        if (bounds.length() == 0) {
            return syms.objectType;
        } else if (bounds.length() == 1) {
            return bounds.head.type;
        } else {
            Type owntype = types.makeCompoundType(TreeInfo.types(bounds));
            if (tree.hasTag(TYPEINTERSECTION)) {
                ((IntersectionClassType)owntype).intersectionKind =
                        IntersectionClassType.IntersectionKind.EXPLICIT;
            }
            // ... the variable's bound is a class type flagged COMPOUND
            // (see comment for TypeVar.bound).
            // In this case, generate a class tree that represents the
            // bound class, ...
            JCExpression extending;
            List<JCExpression> implementing;
            if (!bounds.head.type.isInterface()) {
                extending = bounds.head;
                implementing = bounds.tail;
            } else {
                extending = null;
                implementing = bounds;
            }
            JCClassDecl cd = make.at(tree).ClassDef(
                make.Modifiers(PUBLIC | ABSTRACT),
                names.empty, List.<JCTypeParameter>nil(),
                extending, implementing, List.<JCTree>nil());

            ClassSymbol c = (ClassSymbol)owntype.tsym;
            Assert.check((c.flags() & COMPOUND) != 0);
            cd.sym = c;
            c.sourcefile = env.toplevel.sourcefile;

            // ... and attribute the bound class
            c.flags_field |= UNATTRIBUTED;
            Env<AttrContext> cenv = enter.classEnv(cd, env);
            enter.typeEnvs.put(c, cenv);
            attribClass(c);
            return owntype;
        }
    }

    public void visitWildcard(JCWildcard tree) {
        //- System.err.println("visitWildcard("+tree+");");//DEBUG
        Type type = (tree.kind.kind == BoundKind.UNBOUND)
            ? syms.objectType
            : attribType(tree.inner, env);
        result = check(tree, new WildcardType(chk.checkRefType(tree.pos(), type),
                                              tree.kind.kind,
                                              syms.boundClass),
                       TYP, resultInfo);
    }

    public void visitAnnotation(JCAnnotation tree) {
        log.error(tree.pos(), "annotation.not.valid.for.type", pt());
        result = tree.type = syms.errType;
    }

    public void visitAnnotatedType(JCAnnotatedType tree) {
        Type underlyingType = attribType(tree.getUnderlyingType(), env);
        this.attribAnnotationTypes(tree.annotations, env);
        AnnotatedType antype = new AnnotatedType(underlyingType);
        annotateType(antype, tree.annotations);
        result = tree.type = antype;
    }

    /**
     * Apply the annotations to the particular type.
     */
    public void annotateType(final AnnotatedType type, final List<JCAnnotation> annotations) {
        if (annotations.isEmpty())
            return;
        annotate.typeAnnotation(new Annotate.Annotator() {
            @Override
            public String toString() {
                return "annotate " + annotations + " onto " + type;
            }
            @Override
            public void enterAnnotation() {
                List<Attribute.TypeCompound> compounds = fromAnnotations(annotations);
                type.typeAnnotations = compounds;
            }
        });
    }

    private static List<Attribute.TypeCompound> fromAnnotations(List<JCAnnotation> annotations) {
        if (annotations.isEmpty())
            return List.nil();

        ListBuffer<Attribute.TypeCompound> buf = ListBuffer.lb();
        for (JCAnnotation anno : annotations) {
            if (anno.attribute != null) {
                // TODO: this null-check is only needed for an obscure
                // ordering issue, where annotate.flush is called when
                // the attribute is not set yet. For an example failure
                // try the referenceinfos/NestedTypes.java test.
                // Any better solutions?
                buf.append((Attribute.TypeCompound) anno.attribute);
            }
        }
        return buf.toList();
    }

    public void visitErroneous(JCErroneous tree) {
        if (tree.errs != null)
            for (JCTree err : tree.errs)
                attribTree(err, env, new ResultInfo(ERR, pt()));
        result = tree.type = syms.errType;
    }

    /** Default visitor method for all other trees.
     */
    public void visitTree(JCTree tree) {
        throw new AssertionError();
    }

    /**
     * Attribute an env for either a top level tree or class declaration.
     */
    public void attrib(Env<AttrContext> env) {
        if (env.tree.hasTag(TOPLEVEL))
            attribTopLevel(env);
        else
            attribClass(env.tree.pos(), env.enclClass.sym);
    }

    /**
     * Attribute a top level tree. These trees are encountered when the
     * package declaration has annotations.
     */
    public void attribTopLevel(Env<AttrContext> env) {
        JCCompilationUnit toplevel = env.toplevel;
        try {
            annotate.flush();
            chk.validateAnnotations(toplevel.packageAnnotations, toplevel.packge);
        } catch (CompletionFailure ex) {
            chk.completionError(toplevel.pos(), ex);
        }
    }

    /** Main method: attribute class definition associated with given class symbol.
     *  reporting completion failures at the given position.
     *  @param pos The source position at which completion errors are to be
     *             reported.
     *  @param c   The class symbol whose definition will be attributed.
     */
    public void attribClass(DiagnosticPosition pos, ClassSymbol c) {
        try {
            annotate.flush();
            attribClass(c);
        } catch (CompletionFailure ex) {
            chk.completionError(pos, ex);
        }
    }

    /** Attribute class definition associated with given class symbol.
     *  @param c   The class symbol whose definition will be attributed.
     */
    void attribClass(ClassSymbol c) throws CompletionFailure {
        if (c.type.hasTag(ERROR)) return;

        // Check for cycles in the inheritance graph, which can arise from
        // ill-formed class files.
        chk.checkNonCyclic(null, c.type);

        Type st = types.supertype(c.type);
        if ((c.flags_field & Flags.COMPOUND) == 0) {
            // First, attribute superclass.
            if (st.hasTag(CLASS))
                attribClass((ClassSymbol)st.tsym);

            // Next attribute owner, if it is a class.
            if (c.owner.kind == TYP && c.owner.type.hasTag(CLASS))
                attribClass((ClassSymbol)c.owner);
        }

        // The previous operations might have attributed the current class
        // if there was a cycle. So we test first whether the class is still
        // UNATTRIBUTED.
        if ((c.flags_field & UNATTRIBUTED) != 0) {
            c.flags_field &= ~UNATTRIBUTED;

            // Get environment current at the point of class definition.
            Env<AttrContext> env = enter.typeEnvs.get(c);

            // The info.lint field in the envs stored in enter.typeEnvs is deliberately uninitialized,
            // because the annotations were not available at the time the env was created. Therefore,
            // we look up the environment chain for the first enclosing environment for which the
            // lint value is set. Typically, this is the parent env, but might be further if there
            // are any envs created as a result of TypeParameter nodes.
            Env<AttrContext> lintEnv = env;
            while (lintEnv.info.lint == null)
                lintEnv = lintEnv.next;

            // Having found the enclosing lint value, we can initialize the lint value for this class
            env.info.lint = lintEnv.info.lint.augment(c);

            Lint prevLint = chk.setLint(env.info.lint);
            JavaFileObject prev = log.useSource(c.sourcefile);
            ResultInfo prevReturnRes = env.info.returnResult;

            try {
                env.info.returnResult = null;
                // java.lang.Enum may not be subclassed by a non-enum
                if (st.tsym == syms.enumSym &&
                    ((c.flags_field & (Flags.ENUM|Flags.COMPOUND)) == 0))
                    log.error(env.tree.pos(), "enum.no.subclassing");

                // Enums may not be extended by source-level classes
                if (st.tsym != null &&
                    ((st.tsym.flags_field & Flags.ENUM) != 0) &&
                    ((c.flags_field & (Flags.ENUM | Flags.COMPOUND)) == 0)) {
                    log.error(env.tree.pos(), "enum.types.not.extensible");
                }
                attribClassBody(env, c);

                chk.checkDeprecatedAnnotation(env.tree.pos(), c);
                chk.checkClassOverrideEqualsAndHashIfNeeded(env.tree.pos(), c);
            } finally {
                env.info.returnResult = prevReturnRes;
                log.useSource(prev);
                chk.setLint(prevLint);
            }

        }
    }

    public void visitImport(JCImport tree) {
        // nothing to do
    }

    /** Finish the attribution of a class. */
    private void attribClassBody(Env<AttrContext> env, ClassSymbol c) {
        JCClassDecl tree = (JCClassDecl)env.tree;
        Assert.check(c == tree.sym);

        // Validate annotations
        chk.validateAnnotations(tree.mods.annotations, c);

        // Validate type parameters, supertype and interfaces.
        attribStats(tree.typarams, env);
        if (!c.isAnonymous()) {
            //already checked if anonymous
            chk.validate(tree.typarams, env);
            chk.validate(tree.extending, env);
            chk.validate(tree.implementing, env);
        }

        // If this is a non-abstract class, check that it has no abstract
        // methods or unimplemented methods of an implemented interface.
        if ((c.flags() & (ABSTRACT | INTERFACE)) == 0) {
            if (!relax)
                chk.checkAllDefined(tree.pos(), c);
        }

        if ((c.flags() & ANNOTATION) != 0) {
            if (tree.implementing.nonEmpty())
                log.error(tree.implementing.head.pos(),
                          "cant.extend.intf.annotation");
            if (tree.typarams.nonEmpty())
                log.error(tree.typarams.head.pos(),
                          "intf.annotation.cant.have.type.params");

            // If this annotation has a @Repeatable, validate
            Attribute.Compound repeatable = c.attribute(syms.repeatableType.tsym);
            if (repeatable != null) {
                // get diagnostic position for error reporting
                DiagnosticPosition cbPos = getDiagnosticPosition(tree, repeatable.type);
                Assert.checkNonNull(cbPos);

                chk.validateRepeatable(c, repeatable, cbPos);
            }
        } else {
            // Check that all extended classes and interfaces
            // are compatible (i.e. no two define methods with same arguments
            // yet different return types).  (JLS 8.4.6.3)
            chk.checkCompatibleSupertypes(tree.pos(), c.type);
            if (allowDefaultMethods) {
                chk.checkDefaultMethodClashes(tree.pos(), c.type);
            }
        }

        // Check that class does not import the same parameterized interface
        // with two different argument lists.
        chk.checkClassBounds(tree.pos(), c.type);

        tree.type = c.type;

        for (List<JCTypeParameter> l = tree.typarams;
             l.nonEmpty(); l = l.tail) {
             Assert.checkNonNull(env.info.scope.lookup(l.head.name).scope);
        }

        // Check that a generic class doesn't extend Throwable
        if (!c.type.allparams().isEmpty() && types.isSubtype(c.type, syms.throwableType))
            log.error(tree.extending.pos(), "generic.throwable");

        // Check that all methods which implement some
        // method conform to the method they implement.
        chk.checkImplementations(tree);

        //check that a resource implementing AutoCloseable cannot throw InterruptedException
        checkAutoCloseable(tree.pos(), env, c.type);

        for (List<JCTree> l = tree.defs; l.nonEmpty(); l = l.tail) {
            // Attribute declaration
            attribStat(l.head, env);
            // Check that declarations in inner classes are not static (JLS 8.1.2)
            // Make an exception for static constants.
            if (c.owner.kind != PCK &&
                ((c.flags() & STATIC) == 0 || c.name == names.empty) &&
                (TreeInfo.flags(l.head) & (STATIC | INTERFACE)) != 0) {
                Symbol sym = null;
                if (l.head.hasTag(VARDEF)) sym = ((JCVariableDecl) l.head).sym;
                if (sym == null ||
                    sym.kind != VAR ||
                    ((VarSymbol) sym).getConstValue() == null)
                    log.error(l.head.pos(), "icls.cant.have.static.decl", c);
            }
        }

        // Check for cycles among non-initial constructors.
        chk.checkCyclicConstructors(tree);

        // Check for cycles among annotation elements.
        chk.checkNonCyclicElements(tree);

        // Check for proper use of serialVersionUID
        if (env.info.lint.isEnabled(LintCategory.SERIAL) &&
            isSerializable(c) &&
            (c.flags() & Flags.ENUM) == 0 &&
            (c.flags() & ABSTRACT) == 0) {
            checkSerialVersionUID(tree, c);
        }
        if (allowTypeAnnos) {
            // Correctly organize the postions of the type annotations
            TypeAnnotations.organizeTypeAnnotationsBodies(this.syms, this.names, this.log, tree);

            // Check type annotations applicability rules
            validateTypeAnnotations(tree);
        }
    }
        // where
        /** get a diagnostic position for an attribute of Type t, or null if attribute missing */
        private DiagnosticPosition getDiagnosticPosition(JCClassDecl tree, Type t) {
            for(List<JCAnnotation> al = tree.mods.annotations; !al.isEmpty(); al = al.tail) {
                if (types.isSameType(al.head.annotationType.type, t))
                    return al.head.pos();
            }

            return null;
        }

        /** check if a class is a subtype of Serializable, if that is available. */
        private boolean isSerializable(ClassSymbol c) {
            try {
                syms.serializableType.complete();
            }
            catch (CompletionFailure e) {
                return false;
            }
            return types.isSubtype(c.type, syms.serializableType);
        }

        /** Check that an appropriate serialVersionUID member is defined. */
        private void checkSerialVersionUID(JCClassDecl tree, ClassSymbol c) {

            // check for presence of serialVersionUID
            Scope.Entry e = c.members().lookup(names.serialVersionUID);
            while (e.scope != null && e.sym.kind != VAR) e = e.next();
            if (e.scope == null) {
                log.warning(LintCategory.SERIAL,
                        tree.pos(), "missing.SVUID", c);
                return;
            }

            // check that it is static final
            VarSymbol svuid = (VarSymbol)e.sym;
            if ((svuid.flags() & (STATIC | FINAL)) !=
                (STATIC | FINAL))
                log.warning(LintCategory.SERIAL,
                        TreeInfo.diagnosticPositionFor(svuid, tree), "improper.SVUID", c);

            // check that it is long
            else if (!svuid.type.hasTag(LONG))
                log.warning(LintCategory.SERIAL,
                        TreeInfo.diagnosticPositionFor(svuid, tree), "long.SVUID", c);

            // check constant
            else if (svuid.getConstValue() == null)
                log.warning(LintCategory.SERIAL,
                        TreeInfo.diagnosticPositionFor(svuid, tree), "constant.SVUID", c);
        }

    private Type capture(Type type) {
        //do not capture free types
        return resultInfo.checkContext.inferenceContext().free(type) ?
                type : types.capture(type);
    }

    private void validateTypeAnnotations(JCTree tree) {
        tree.accept(typeAnnotationsValidator);
    }
    //where
    private final JCTree.Visitor typeAnnotationsValidator = new TreeScanner() {

        private boolean checkAllAnnotations = false;

        public void visitAnnotation(JCAnnotation tree) {
            if (tree.hasTag(TYPE_ANNOTATION) || checkAllAnnotations) {
                chk.validateTypeAnnotation(tree, false);
            }
            super.visitAnnotation(tree);
        }
        public void visitTypeParameter(JCTypeParameter tree) {
            chk.validateTypeAnnotations(tree.annotations, true);
            scan(tree.bounds);
            // Don't call super.
            // This is needed because above we call validateTypeAnnotation with
            // false, which would forbid annotations on type parameters.
            // super.visitTypeParameter(tree);
        }
        public void visitMethodDef(JCMethodDecl tree) {
            if (tree.recvparam != null &&
                    tree.recvparam.vartype.type.getKind() != TypeKind.ERROR) {
                checkForDeclarationAnnotations(tree.recvparam.mods.annotations,
                        tree.recvparam.vartype.type.tsym);
            }
            if (tree.restype != null && tree.restype.type != null) {
                validateAnnotatedType(tree.restype, tree.restype.type);
            }
            super.visitMethodDef(tree);
        }
        public void visitVarDef(final JCVariableDecl tree) {
            if (tree.sym != null && tree.sym.type != null)
                validateAnnotatedType(tree, tree.sym.type);
            super.visitVarDef(tree);
        }
        public void visitTypeCast(JCTypeCast tree) {
            if (tree.clazz != null && tree.clazz.type != null)
                validateAnnotatedType(tree.clazz, tree.clazz.type);
            super.visitTypeCast(tree);
        }
        public void visitTypeTest(JCInstanceOf tree) {
            if (tree.clazz != null && tree.clazz.type != null)
                validateAnnotatedType(tree.clazz, tree.clazz.type);
            super.visitTypeTest(tree);
        }
        public void visitNewClass(JCNewClass tree) {
            if (tree.clazz.hasTag(ANNOTATED_TYPE)) {
                boolean prevCheck = this.checkAllAnnotations;
                try {
                    this.checkAllAnnotations = true;
                    scan(((JCAnnotatedType)tree.clazz).annotations);
                } finally {
                    this.checkAllAnnotations = prevCheck;
                }
            }
            super.visitNewClass(tree);
        }
        public void visitNewArray(JCNewArray tree) {
            if (tree.elemtype != null && tree.elemtype.hasTag(ANNOTATED_TYPE)) {
                boolean prevCheck = this.checkAllAnnotations;
                try {
                    this.checkAllAnnotations = true;
                    scan(((JCAnnotatedType)tree.elemtype).annotations);
                } finally {
                    this.checkAllAnnotations = prevCheck;
                }
            }
            super.visitNewArray(tree);
        }

        /* I would want to model this after
         * com.sun.tools.javac.comp.Check.Validator.visitSelectInternal(JCFieldAccess)
         * and override visitSelect and visitTypeApply.
         * However, we only set the annotated type in the top-level type
         * of the symbol.
         * Therefore, we need to override each individual location where a type
         * can occur.
         */
        private void validateAnnotatedType(final JCTree errtree, final Type type) {
            if (type.getEnclosingType() != null &&
                    type != type.getEnclosingType()) {
                validateEnclosingAnnotatedType(errtree, type.getEnclosingType());
            }
            for (Type targ : type.getTypeArguments()) {
                validateAnnotatedType(errtree, targ);
            }
        }
        private void validateEnclosingAnnotatedType(final JCTree errtree, final Type type) {
            validateAnnotatedType(errtree, type);
            if (type.tsym != null &&
                    type.tsym.isStatic() &&
                    type.getAnnotationMirrors().nonEmpty()) {
                    // Enclosing static classes cannot have type annotations.
                log.error(errtree.pos(), "cant.annotate.static.class");
            }
        }
    };

    // <editor-fold desc="post-attribution visitor">

    /**
     * Handle missing types/symbols in an AST. This routine is useful when
     * the compiler has encountered some errors (which might have ended up
     * terminating attribution abruptly); if the compiler is used in fail-over
     * mode (e.g. by an IDE) and the AST contains semantic errors, this routine
     * prevents NPE to be progagated during subsequent compilation steps.
     */
    public void postAttr(JCTree tree) {
        new PostAttrAnalyzer().scan(tree);
    }

    class PostAttrAnalyzer extends TreeScanner {

        private void initTypeIfNeeded(JCTree that) {
            if (that.type == null) {
                that.type = syms.unknownType;
            }
        }

        @Override
        public void scan(JCTree tree) {
            if (tree == null) return;
            if (tree instanceof JCExpression) {
                initTypeIfNeeded(tree);
            }
            super.scan(tree);
        }

        @Override
        public void visitIdent(JCIdent that) {
            if (that.sym == null) {
                that.sym = syms.unknownSymbol;
            }
        }

        @Override
        public void visitSelect(JCFieldAccess that) {
            if (that.sym == null) {
                that.sym = syms.unknownSymbol;
            }
            super.visitSelect(that);
        }

        @Override
        public void visitClassDef(JCClassDecl that) {
            initTypeIfNeeded(that);
            if (that.sym == null) {
                that.sym = new ClassSymbol(0, that.name, that.type, syms.noSymbol);
            }
            super.visitClassDef(that);
        }

        @Override
        public void visitMethodDef(JCMethodDecl that) {
            initTypeIfNeeded(that);
            if (that.sym == null) {
                that.sym = new MethodSymbol(0, that.name, that.type, syms.noSymbol);
            }
            super.visitMethodDef(that);
        }

        @Override
        public void visitVarDef(JCVariableDecl that) {
            initTypeIfNeeded(that);
            if (that.sym == null) {
                that.sym = new VarSymbol(0, that.name, that.type, syms.noSymbol);
                that.sym.adr = 0;
            }
            super.visitVarDef(that);
        }

        @Override
        public void visitNewClass(JCNewClass that) {
            if (that.constructor == null) {
                that.constructor = new MethodSymbol(0, names.init, syms.unknownType, syms.noSymbol);
            }
            if (that.constructorType == null) {
                that.constructorType = syms.unknownType;
            }
            super.visitNewClass(that);
        }

        @Override
        public void visitAssignop(JCAssignOp that) {
            if (that.operator == null)
                that.operator = new OperatorSymbol(names.empty, syms.unknownType, -1, syms.noSymbol);
            super.visitAssignop(that);
        }

        @Override
        public void visitBinary(JCBinary that) {
            if (that.operator == null)
                that.operator = new OperatorSymbol(names.empty, syms.unknownType, -1, syms.noSymbol);
            super.visitBinary(that);
        }

        @Override
        public void visitUnary(JCUnary that) {
            if (that.operator == null)
                that.operator = new OperatorSymbol(names.empty, syms.unknownType, -1, syms.noSymbol);
            super.visitUnary(that);
        }

        @Override
        public void visitLambda(JCLambda that) {
            super.visitLambda(that);
            if (that.descriptorType == null) {
                that.descriptorType = syms.unknownType;
            }
            if (that.targets == null) {
                that.targets = List.nil();
            }
        }

        @Override
        public void visitReference(JCMemberReference that) {
            super.visitReference(that);
            if (that.sym == null) {
                that.sym = new MethodSymbol(0, names.empty, syms.unknownType, syms.noSymbol);
            }
            if (that.descriptorType == null) {
                that.descriptorType = syms.unknownType;
            }
            if (that.targets == null) {
                that.targets = List.nil();
            }
        }
    }
    // </editor-fold>
}<|MERGE_RESOLUTION|>--- conflicted
+++ resolved
@@ -756,25 +756,6 @@
                                       JCTree.JCExpression initializer,
                                       Type type) {
 
-<<<<<<< HEAD
-        // in case no lint value has been set up for this env, scan up
-        // env stack looking for smallest enclosing env for which it is set.
-        Env<AttrContext> lintEnv = env;
-        while (lintEnv.info.lint == null)
-            lintEnv = lintEnv.next;
-
-        // Having found the enclosing lint value, we can initialize the lint value for this class
-        // ... but ...
-        // There's a problem with evaluating annotations in the right order, such that
-        // env.info.enclVar.attributes_field might not yet have been evaluated, and so might be
-        // null. In that case, calling augment will throw an NPE. To avoid this, for now we
-        // revert to the jdk 6 behavior and ignore the (unevaluated) attributes.
-        if (env.info.enclVar.annotationsPendingCompletion()) {
-            env.info.lint = lintEnv.info.lint;
-        } else {
-            env.info.lint = lintEnv.info.lint.augment(env.info.enclVar);
-        }
-=======
         /*  When this env was created, it didn't have the correct lint nor had
          *  annotations has been processed.
          *  But now at this phase we have already processed annotations and the
@@ -783,7 +764,6 @@
          */
         Lint prevLint = env.info.lint;
         env.info.lint = chk.getLint();
->>>>>>> 51ac0c58
 
         JavaFileObject prevSource = log.useSource(env.toplevel.sourcefile);
 
@@ -3799,11 +3779,7 @@
             }
 
             return chk.checkMethod(owntype, sym, env, argtrees, argtypes, env.info.lastResolveVarargs(),
-<<<<<<< HEAD
-                    noteWarner.hasNonSilentLint(LintCategory.UNCHECKED), resultInfo.checkContext.inferenceContext());
-=======
                     resultInfo.checkContext.inferenceContext());
->>>>>>> 51ac0c58
         } catch (Infer.InferenceException ex) {
             //invalid target type - propagate exception outwards or report error
             //depending on the current check context
